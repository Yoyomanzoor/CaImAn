# -*- coding: utf-8 -*-
"""
Created on Thu Oct 20 12:12:34 2016

@author: agiovann
"""
from __future__ import division
from __future__ import print_function
from builtins import range
from past.utils import old_div
import numpy as np
from .utils.stats import mode_robust, mode_robust_fast
from scipy.sparse import csc_matrix
from scipy.stats import norm
import scipy
import cv2
import itertools

def estimate_noise_mode(traces, robust_std=False, use_mode_fast=False, return_all=False):
    """ estimate the noise in the traces under assumption that signals are sparse and only positive. The last dimension should be time.

    """
    # todo todocument
    if use_mode_fast:
        md = mode_robust_fast(traces, axis=1)
    else:
        md = mode_robust(traces, axis=1)

    ff1 = traces - md[:, None]
    # only consider values under the mode to determine the noise standard deviation
    ff1 = -ff1 * (ff1 < 0)
    if robust_std:
        # compute 25 percentile
        ff1 = np.sort(ff1, axis=1)
        ff1[ff1 == 0] = np.nan
        Ns = np.round(np.sum(ff1 > 0, 1) * .5)
        iqr_h = np.zeros(traces.shape[0])

        for idx, _ in enumerate(ff1):
            iqr_h[idx] = ff1[idx, -Ns[idx]]

        # approximate standard deviation as iqr/1.349
        sd_r = 2 * iqr_h / 1.349

    else:
        Ns = np.sum(ff1 > 0, 1)
        sd_r = np.sqrt(old_div(np.sum(ff1**2, 1), Ns))

    if return_all:
        return md, sd_r
    else:
        return sd_r
#


#%%
try:
    profile
except:
    def profile(a): return a


@profile
def compute_event_exceptionality(traces, robust_std=False, N=5, use_mode_fast=False, sigma_factor=3.):
    """
    Define a metric and order components according to the probability of some "exceptional events" (like a spike).

    Such probability is defined as the likelihood of observing the actual trace value over N samples given an estimated noise distribution.
    The function first estimates the noise distribution by considering the dispersion around the mode.
    This is done only using values lower than the mode. The estimation of the noise std is made robust by using the approximation std=iqr/1.349.
    Then, the probability of having N consecutive events is estimated.
    This probability is used to order the components.

    Parameters:
    -----------
    Y: ndarray
        movie x,y,t

    A: scipy sparse array
        spatial components

    traces: ndarray
        Fluorescence traces

    N: int
        N number of consecutive events

    sigma_factor: float
        multiplicative factor for noise estimate (added for backwards compatibility)

    Returns:
    --------

    fitness: ndarray
        value estimate of the quality of components (the lesser the better)

    erfc: ndarray
        probability at each time step of observing the N consequtive actual trace values given the distribution of noise

    noise_est: ndarray
        the components ordered according to the fitness

    """
    T = np.shape(traces)[-1]
    if use_mode_fast:
        md = mode_robust_fast(traces, axis=1)
    else:
        md = mode_robust(traces, axis=1)

    ff1 = traces - md[:, None]

    # only consider values under the mode to determine the noise standard deviation
    ff1 = -ff1 * (ff1 < 0)
    if robust_std:

        # compute 25 percentile
        ff1 = np.sort(ff1, axis=1)
        ff1[ff1 == 0] = np.nan
        Ns = np.round(np.sum(ff1 > 0, 1) * .5)
        iqr_h = np.zeros(traces.shape[0])

        for idx, _ in enumerate(ff1):
            iqr_h[idx] = ff1[idx, -Ns[idx]]

        # approximate standard deviation as iqr/1.349
        sd_r = 2 * iqr_h / 1.349

    else:
        Ns = np.sum(ff1 > 0, 1)
        sd_r = np.sqrt(old_div(np.sum(ff1**2, 1), Ns))

    # compute z value
    z = old_div((traces - md[:, None]), (sigma_factor * sd_r[:, None]))

    # probability of observing values larger or equal to z given normal
    # distribution with mean md and std sd_r
    #erf = 1 - norm.cdf(z)

    # use logarithm so that multiplication becomes sum
    #erf = np.log(erf)
    # compute with this numerically stable function
    erf = scipy.special.log_ndtr(-z)

    filt = np.ones(N)

    # moving sum
    erfc = np.apply_along_axis(lambda m: np.convolve(
        m, filt, mode='full'), axis=1, arr=erf)
    erfc = erfc[:, :T]

    # select the maximum value of such probability for each trace
    fitness = np.min(erfc, 1)

    return fitness, erfc, sd_r, md


#%%
def find_activity_intervals(C, Npeaks=5, tB=-3, tA=10, thres=0.3):
    # todo todocument
    import peakutils
    K, T = np.shape(C)
    L = []
    for i in range(K):
        if np.sum(np.abs(np.diff(C[i, :]))) == 0:
            L.append([])
            print('empyty component at:' + str(i))
            continue
        indexes = peakutils.indexes(C[i, :], thres=thres)
        srt_ind = indexes[np.argsort(C[i, indexes])][::-1]
        srt_ind = srt_ind[:Npeaks]
        L.append(srt_ind)

    LOC = []
    for i in range(K):
        if len(L[i]) > 0:
            interval = np.kron(L[i], np.ones(int(np.round(tA - tB)), dtype=int)) + \
                np.kron(np.ones(len(L[i]), dtype=int), np.arange(tB, tA))
            interval[interval < 0] = 0
            interval[interval > T - 1] = T - 1
            LOC.append(np.array(list(set(interval))))
        else:
            LOC.append(None)

    return LOC


#%%
def classify_components_ep(Y, A, C, b, f, Athresh=0.1, Npeaks=5, tB=-3, tA=10, thres=0.3):
    # todo todocument

    K, _ = np.shape(C)
    A = csc_matrix(A)
    AA = (A.T * A).toarray()
    nA = np.sqrt(np.array(A.power(2).sum(0)))
    AA = old_div(AA, np.outer(nA, nA.T))
    AA -= np.eye(K)

    LOC = find_activity_intervals(C, Npeaks=Npeaks, tB=tB, tA=tA, thres=thres)
    rval = np.zeros(K)

    significant_samples = []
    for i in range(K):
        if i % 200 == 0:  # Show status periodically
            print('components evaluated:' + str(i))
        if LOC[i] is not None:
            atemp = A[:, i].toarray().flatten()
            atemp[np.isnan(atemp)] = np.nanmean(atemp)
            ovlp_cmp = np.where(AA[:, i] > Athresh)[0]
            indexes = set(LOC[i])
            for _, j in enumerate(ovlp_cmp):
                if LOC[j] is not None:
                    indexes = indexes - set(LOC[j])

            if len(indexes) == 0:
                indexes = set(LOC[i])
                print('Neuron:' + str(i) + ' includes overlaping spiking neurons')

            indexes = np.array(list(indexes)).astype(np.int)
            px = np.where(atemp > 0)[0]
            ysqr = np.array(Y[px, :])
            ysqr[np.isnan(ysqr)] = np.nanmean(ysqr)
            mY = np.mean(ysqr[:, indexes], axis=-1)
            significant_samples.append(indexes)
            rval[i] = scipy.stats.pearsonr(mY, atemp[px])[0]

        else:
            rval[i] = 0
            significant_samples.append(0)

    return rval, significant_samples
#%%


def evaluate_components_CNN(A, dims, gSig, model_name='use_cases/CaImAnpaper/cnn_model', patch_size=50, loaded_model=None, isGPU=False):
    """ evaluate component quality using a CNN network

    """
    if not isGPU:
        import os
        os.environ['CUDA_VISIBLE_DEVICES'] = '-1'

    try:
        from keras.models import model_from_json
    except:
        print('PROBLEM LOADING KERAS: cannot use classifier')

    if loaded_model is None:
        json_file = open(model_name + '.json', 'r')
        loaded_model_json = json_file.read()
        json_file.close()
        loaded_model = model_from_json(loaded_model_json)
        loaded_model.load_weights(model_name + '.h5')
        print("Loaded model from disk")
    half_crop = np.minimum(
        gSig[0] * 4 + 1, patch_size), np.minimum(gSig[1] * 4 + 1, patch_size)
    dims = np.array(dims)
    coms = [scipy.ndimage.center_of_mass(
        mm.toarray().reshape(dims, order='F')) for mm in A.tocsc().T]
    coms = np.maximum(coms, half_crop)
    coms = np.array([np.minimum(cms, dims - half_crop)
                     for cms in coms]).astype(np.int)
    crop_imgs = [mm.toarray().reshape(dims, order='F')[com[0] - half_crop[0]:com[0] + half_crop[0],
                                                       com[1] - half_crop[1]:com[1] + half_crop[1]] for mm, com in zip(A.tocsc().T, coms)]
    final_crops = np.array([cv2.resize(
        im / np.linalg.norm(im), (patch_size, patch_size)) for im in crop_imgs])
    predictions = loaded_model.predict(
        final_crops[:, :, :, np.newaxis], batch_size=32, verbose=1)

    return predictions, final_crops
#%%


def evaluate_components(Y, traces, A, C, b, f, final_frate, remove_baseline=True, N=5, robust_std=False,
                        Athresh=0.1, Npeaks=5, thresh_C=0.3, sigma_factor=3.):
    """ Define a metric and order components according to the probability of some "exceptional events" (like a spike).

    Such probability is defined as the likeihood of observing the actual trace value over N samples given an estimated noise distribution.
    The function first estimates the noise distribution by considering the dispersion around the mode.
    This is done only using values lower than the mode.
    The estimation of the noise std is made robust by using the approximation std=iqr/1.349.
    Then, the probavility of having N consecutive eventsis estimated.
    This probability is used to order the components.
    The algorithm also measures the reliability of the spatial mask by comparing the filters in A
     with the average of the movies over samples where exceptional events happen, after  removing (if possible)
    frames when neighboring neurons were active

    Parameters:
    ----------
    Y: ndarray
        movie x,y,t

    A,C,b,f: various types
        outputs of cnmf

    traces: ndarray
        Fluorescence traces

    remove_baseline: bool
        whether to remove the baseline in a rolling fashion *(8 percentile)

    N: int
        N number of consecutive events probability multiplied


    Athresh: float
        threshold on overlap of A (between 0 and 1)

    Npeaks: int
        Number of local maxima to consider

    thresh_C: float
        fraction of the maximum of C that is used as minimum peak height

    sigma_factor: float
        multiplicative factor for noise

    Returns:
    -------
    idx_components: ndarray
        the components ordered according to the fitness

    fitness_raw: ndarray
        value estimate of the quality of components (the lesser the better) on the raw trace

    fitness_delta: ndarray
        value estimate of the quality of components (the lesser the better) on diff(trace)

    erfc_raw: ndarray
        probability at each time step of observing the N consequtive actual trace values given the distribution of noise on the raw trace

    erfc_raw: ndarray
        probability at each time step of observing the N consequtive actual trace values given the distribution of noise on diff(trace)

    r_values: list
        float values representing correlation between component and spatial mask obtained by averaging important points

    significant_samples: ndarray
        indexes of samples used to obtain the spatial mask by average

    """
    tB = np.minimum(-2, np.floor(-5. / 30 * final_frate))
    tA = np.maximum(5, np.ceil(25. / 30 * final_frate))
    print('tB:' + str(tB) + ',tA:' + str(tA))
    dims, T = np.shape(Y)[:-1], np.shape(Y)[-1]

    Yr = np.reshape(Y, (np.prod(dims), T), order='F')

    print('Computing event exceptionality delta')
    fitness_delta, erfc_delta, _, _ = compute_event_exceptionality(
        np.diff(traces, axis=1), robust_std=robust_std, N=N, sigma_factor=sigma_factor)

    print('Removing Baseline')
    if remove_baseline:
        num_samps_bl = np.minimum(old_div(np.shape(traces)[-1], 5), 800)
        slow_baseline = False
        if slow_baseline:

            traces = traces - \
                scipy.ndimage.percentile_filter(
                    traces, 8, size=[1, num_samps_bl])

        else:  # fast baseline removal

            downsampfact = num_samps_bl
            elm_missing = int(np.ceil(T * 1.0 / downsampfact)
                              * downsampfact - T)
            padbefore = int(np.floor(old_div(elm_missing, 2.0)))
            padafter = int(np.ceil(old_div(elm_missing, 2.0)))
            tr_tmp = np.pad(
                traces.T, ((padbefore, padafter), (0, 0)), mode='reflect')
            numFramesNew, num_traces = np.shape(tr_tmp)
            #% compute baseline quickly
            print("binning data ...")
            tr_BL = np.reshape(tr_tmp, (downsampfact, int(
                old_div(numFramesNew, downsampfact)), num_traces), order='F')
            tr_BL = np.percentile(tr_BL, 8, axis=0)
            print("interpolating data ...")
            print(tr_BL.shape)
            tr_BL = scipy.ndimage.zoom(np.array(tr_BL, dtype=np.float32), [
                                       downsampfact, 1], order=3, mode='constant', cval=0.0, prefilter=True)
            if padafter == 0:
                traces -= tr_BL.T
            else:
                traces -= tr_BL[padbefore:-padafter].T

    print('Computing event exceptionality')
    fitness_raw, erfc_raw, _, _ = compute_event_exceptionality(
        traces, robust_std=robust_std, N=N, sigma_factor=sigma_factor)

    print('Evaluating spatial footprint')
    # compute the overlap between spatial and movie average across samples with significant events
    r_values, significant_samples = classify_components_ep(Yr, A, C, b, f, Athresh=Athresh, Npeaks=Npeaks, tB=tB,
                                                           tA=tA, thres=thresh_C)

    return fitness_raw, fitness_delta, erfc_raw, erfc_delta, r_values, significant_samples


#%%
# FIXME xrange is python2-specific
def chunker(seq, size):
    for pos in xrange(0, len(seq), size):
        yield seq[pos:pos + size]
#%%


def grouper(n, iterable, fillvalue=None):
    "grouper(3, 'ABCDEFG', 'x') --> ABC DEF Gxx"
    args = [iter(iterable)] * n
    try:  # py3
        return itertools.zip_longest(*args, fillvalue=fillvalue)
    except:  # py2
        return itertools.izip_longest(*args, fillvalue=fillvalue)

#%%


def evaluate_components_placeholder(params):
    import caiman as cm
    fname, traces, A, C, b, f, final_frate, remove_baseline, N, robust_std, Athresh, Npeaks, thresh_C = params
    Yr, dims, T = cm.load_memmap(fname)
    #d1, d2 = dims
    #images = np.reshape(Yr.T, [T] + list(dims), order='F')
    Y = np.reshape(Yr, dims + (T,), order='F')
    fitness_raw, fitness_delta, _, _, r_values, significant_samples = \
        evaluate_components(Y, traces, A, C, b, f, final_frate, remove_baseline=remove_baseline,
                            N=N, robust_std=robust_std, Athresh=Athresh, Npeaks=Npeaks, thresh_C=thresh_C)

    return fitness_raw, fitness_delta, [], [], r_values, significant_samples

#%%
<<<<<<< HEAD
def estimate_components_quality_auto(Y, A, C, b, f, YrA, frate, decay_time, gSig, dims, dview = None, min_SNR=2, r_values_min = 0.9, 
                                     r_values_lowest = -1, Npeaks = 10, use_cnn = True, thresh_cnn_min = 0.95, thresh_cnn_lowest = 0.1,
                                     thresh_fitness_delta = -20., min_std_reject = 0.5):
    
        ''' estimates the quality of component automatically
        
        Parameters:
        -----------        
        Y, A, C, b, f, YrA: 
            from CNMF
        
        frate: 
            frame rate in Hz
        
        decay_time:
            decay time of transients/indocator
        
        gSig:
            same as CNMF parameter
            
        dims:
            same as CNMF parameter
            
        dview:
            same as CNMF parameter
            
        min_SNR:
            adaptive way to set threshold (will be equal to min_SNR) 
        
        r_values_min:
            all r values above this are accepted (spatial consistency metric)             
            
        r_values_lowest:
            all r values above this are rejected (spatial consistency metric)             
            
        use_cnn:
            whether to use CNN to filter components (not for 1 photon data)
                        
        thresh_cnn_min:
            all samples with probabilities larger than this are accepted
            
        thresh_cnn_lowest:
            all samples with probabilities smaller than this are rejected
        
        min_std_reject:
            adaptive way to set threshold (like min_SNR but used to discard components with std lower than this value)
            
        Returns:
        --------
        
        idx_components: list
            list of components that pass the tests
        
        idx_components_bad: list
            list of components that fail the tests
            
        comp_SNR: float
            peak-SNR over the length of a transient for each component
            
        r_values: float
            space correlation values
        
        cnn_values: float
            prediction values from the CNN classifier               
        '''        

        N_samples = np.ceil(frate*decay_time).astype(np.int)                # number of timesteps to consider when testing new neuron candidates
        thresh_fitness_raw = scipy.special.log_ndtr(-min_SNR)*N_samples     # inclusion probability of noise transient
        
        fitness_min = scipy.special.log_ndtr(-min_SNR)*N_samples                # threshold on time variability        
        thresh_fitness_raw_reject = scipy.special.log_ndtr(-min_std_reject)*N_samples      # components with SNR lower than 0.5 will be rejected
        traces = C + YrA

        _, _ , fitness_raw, fitness_delta, r_values = estimate_components_quality(
            traces, Y, A, C, b, f, final_frate=frate, Npeaks=Npeaks, r_values_min=r_values_min, fitness_min=fitness_min,
            fitness_delta_min=thresh_fitness_delta, return_all=True, dview = dview, num_traces_per_group = 50, N = N_samples)
       
        comp_SNR = -norm.ppf(np.exp(fitness_raw/N_samples))
        comp_SNR_delta = -norm.ppf(np.exp(fitness_delta/N_samples))
        idx_components_r = np.where((r_values >= r_values_min))[0]
        idx_components_raw = np.where(fitness_raw < thresh_fitness_raw)[0]
        idx_components_delta = np.where(fitness_delta < thresh_fitness_delta)[0]         
        idx_components = []

        if use_cnn: 
            neuron_class = 1 # normally 1
            predictions,final_crops = evaluate_components_CNN(A,dims,gSig)
            idx_components_cnn = np.where(predictions[:,neuron_class]>=thresh_cnn_min)[0]
            bad_comps = np.where((r_values <= r_values_lowest) | (fitness_raw >= thresh_fitness_raw_reject) | (predictions[:,neuron_class]<=thresh_cnn_lowest))[0]
            idx_components = np.union1d(idx_components,idx_components_cnn)

            cnn_values = predictions[:,neuron_class]
        else:
            bad_comps = np.where((r_values <= r_values_lowest) | (fitness_raw >= thresh_fitness_raw_reject))[0]
            cnn_values = []
    
        idx_components = np.union1d(idx_components, idx_components_r)
        idx_components = np.union1d(idx_components, idx_components_raw)
        idx_components = np.union1d(idx_components, idx_components_delta)            
        idx_components = np.setdiff1d(idx_components,bad_comps)        
        idx_components_bad = np.setdiff1d(list(range(len(r_values))), idx_components)                
        
        return idx_components.astype(np.int),idx_components_bad.astype(np.int), comp_SNR, comp_SNR_delta, r_values, cnn_values
        
    
=======


def estimate_components_quality_auto(Y, A, C, b, f, YrA, frate, decay_time, gSig, dims, dview=None, min_SNR=2, r_values_min=0.9,
                                     r_values_lowest=-1, Npeaks=10, use_cnn=True, thresh_cnn_min=0.95, thresh_cnn_lowest=0.1,
                                     thresh_fitness_delta=-20., min_std_reject=0.5):
    ''' estimates the quality of component automatically

    Parameters:
    -----------
    Y, A, C, b, f, YrA:
        from CNMF

    frate:
        frame rate in Hz

    decay_time:
        decay time of transients/indocator

    gSig:
        same as CNMF parameter

    dims:
        same as CNMF parameter

    dview:
        same as CNMF parameter

    min_SNR:
        adaptive way to set threshold (will be equal to min_SNR)

    r_values_min:
        all r values above this are accepted (spatial consistency metric)

    r_values_lowest:
        all r values above this are rejected (spatial consistency metric)

    use_cnn:
        whether to use CNN to filter components (not for 1 photon data)

    thresh_cnn_min:
        all samples with probabilities larger than this are accepted

    thresh_cnn_lowest:
        all samples with probabilities smaller than this are rejected

    min_std_reject:
        adaptive way to set threshold (like min_SNR but used to discard components with std lower than this value)

    Returns:
    --------

    idx_components: list
        list of components that pass the tests

    idx_components_bad: list
        list of components that fail the tests

    comp_SNR: float
        peak-SNR over the length of a transient for each component

    r_values: float
        space correlation values

    cnn_values: float
        prediction values from the CNN classifier
    '''

    # number of timesteps to consider when testing new neuron candidates
    N_samples = np.ceil(frate * decay_time).astype(np.int)
    # inclusion probability of noise transient
    thresh_fitness_raw = scipy.special.log_ndtr(-min_SNR) * N_samples

    # threshold on time variability
    fitness_min = scipy.special.log_ndtr(-min_SNR) * N_samples
    # components with SNR lower than 0.5 will be rejected
    thresh_fitness_raw_reject = scipy.special.log_ndtr(
        -min_std_reject) * N_samples
    traces = C + YrA

    _, _, fitness_raw, _, r_values = estimate_components_quality(
        traces, Y, A, C, b, f, final_frate=frate, Npeaks=Npeaks, r_values_min=r_values_min, fitness_min=fitness_min,
        fitness_delta_min=thresh_fitness_delta, return_all=True, dview=dview, num_traces_per_group=50, N=N_samples)

    comp_SNR = -norm.ppf(np.exp(fitness_raw / N_samples))
    idx_components_r = np.where((r_values >= r_values_min))[0]
    idx_components_raw = np.where(fitness_raw < thresh_fitness_raw)[0]

    idx_components = []
    if use_cnn:
        neuron_class = 1  # normally 1
        predictions, _ = evaluate_components_CNN(A, dims, gSig)
        idx_components_cnn = np.where(
            predictions[:, neuron_class] >= thresh_cnn_min)[0]
        bad_comps = np.where((r_values <= r_values_lowest) | (fitness_raw >= thresh_fitness_raw_reject) | (
            predictions[:, neuron_class] <= thresh_cnn_lowest))[0]
        idx_components = np.union1d(idx_components, idx_components_cnn)
        cnn_values = predictions[:, 1]
    else:
        bad_comps = np.where((r_values <= r_values_lowest) | (
            fitness_raw >= thresh_fitness_raw_reject))[0]
        cnn_values = []

    idx_components = np.union1d(idx_components, idx_components_r)
    idx_components = np.union1d(idx_components, idx_components_raw)
    #idx_components = np.union1d(idx_components, idx_components_delta)
    idx_components = np.setdiff1d(idx_components, bad_comps)
    idx_components_bad = np.setdiff1d(
        list(range(len(r_values))), idx_components)

    return idx_components.astype(np.int), idx_components_bad.astype(np.int), comp_SNR, r_values, cnn_values


>>>>>>> 950d915d
#%%

def estimate_components_quality(traces, Y, A, C, b, f, final_frate=30, Npeaks=10, r_values_min=.95,
                                fitness_min=-100, fitness_delta_min=-100, return_all=False, N=5,
                                remove_baseline=True, dview=None, robust_std=False, Athresh=0.1, thresh_C=0.3, num_traces_per_group=20):
    """ Define a metric and order components according to the probability of some "exceptional events" (like a spike).

    Such probability is defined as the likeihood of observing the actual trace value over N samples given an estimated noise distribution.
    The function first estimates the noise distribution by considering the dispersion around the mode.
    This is done only using values lower than the mode.
    The estimation of the noise std is made robust by using the approximation std=iqr/1.349.
    Then, the probavility of having N consecutive eventsis estimated.
    This probability is used to order the components.
    The algorithm also measures the reliability of the spatial mask by comparing the filters in A
     with the average of the movies over samples where exceptional events happen, after  removing (if possible)
    frames when neighboring neurons were active

    Parameters:
    ----------
    Y: ndarray
        movie x,y,t

    A,C,b,f: various types
        outputs of cnmf

    traces: ndarray
        Fluorescence traces

    N: int
        N number of consecutive events probability multiplied

    Npeaks: int

    r_values_min: list
        minimum correlation between component and spatial mask obtained by averaging important points

    fitness_min: ndarray
        minimum acceptable quality of components (the lesser the better) on the raw trace

    fitness_delta_min: ndarray
        minimum acceptable the quality of components (the lesser the better) on diff(trace)

    thresh_C: float
        fraction of the maximum of C that is used as minimum peak height

    Returns:
    -------
    idx_components: ndarray
        the components ordered according to the fitness

    idx_components_bad: ndarray
        the components ordered according to the fitness

    fitness_raw: ndarray
        value estimate of the quality of components (the lesser the better) on the raw trace

    fitness_delta: ndarray
        value estimate of the quality of components (the lesser the better) on diff(trace)

    r_values: list
        float values representing correlation between component and spatial mask obtained by averaging important points

    """

    if 'memmap' not in str(type(Y)):

        print('NOT MEMORY MAPPED. FALLING BACK ON SINGLE CORE IMPLEMENTATION')
        fitness_raw, fitness_delta, erfc_raw, erfc_delta, r_values, _ = \
            evaluate_components(Y, traces, A, C, b, f, final_frate, remove_baseline=remove_baseline,
                                N=N, robust_std=False, Athresh=0.1, Npeaks=Npeaks, thresh_C=0.3)

    else:  # memory mapped case

        Ncomp = A.shape[-1]
        groups = grouper(num_traces_per_group, range(Ncomp))
        params = []
        for g in groups:
            idx = list(g)
            # idx = list(filter(None.__ne__, idx))
            idx = list(filter(lambda a: a is not None, idx))
            params.append([Y.filename, traces[idx], A.tocsc()[:, idx], C[idx], b, f,
                           final_frate, remove_baseline, N, robust_std, Athresh, Npeaks, thresh_C])

        if dview is None:
            res = map(evaluate_components_placeholder, params)
        else:
            print('EVALUATING IN PARALLEL... NOT RETURNING ERFCs')
            if 'multiprocessing' in str(type(dview)):
                res = dview.map_async(
                    evaluate_components_placeholder, params).get(4294967)
            else:
                res = dview.map_sync(evaluate_components_placeholder, params)

        fitness_raw = []
        fitness_delta = []
        erfc_raw = []
        erfc_delta = []
        r_values = []

        for r_ in res:
            fitness_raw__, fitness_delta__, erfc_raw__, erfc_delta__, r_values__, _ = r_
            fitness_raw = np.concatenate([fitness_raw, fitness_raw__])
            fitness_delta = np.concatenate([fitness_delta, fitness_delta__])
            r_values = np.concatenate([r_values, r_values__])

            if len(erfc_raw) == 0:
                erfc_raw = erfc_raw__
                erfc_delta = erfc_delta__
            else:
                erfc_raw = np.concatenate([erfc_raw, erfc_raw__], axis=0)
                erfc_delta = np.concatenate([erfc_delta, erfc_delta__], axis=0)

    idx_components_r = np.where(r_values >= r_values_min)[
        0]  # threshold on space consistency
    idx_components_raw = np.where(fitness_raw < fitness_min)[
        0]  # threshold on time variability
    # threshold on time variability (if nonsparse activity)
    idx_components_delta = np.where(fitness_delta < fitness_delta_min)[0]

    idx_components = np.union1d(idx_components_r, idx_components_raw)
    idx_components = np.union1d(idx_components, idx_components_delta)
    idx_components_bad = np.setdiff1d(list(range(len(traces))), idx_components)

    if return_all:
        return idx_components, idx_components_bad, fitness_raw, fitness_delta, r_values
    else:
        return idx_components, idx_components_bad<|MERGE_RESOLUTION|>--- conflicted
+++ resolved
@@ -428,113 +428,6 @@
     return fitness_raw, fitness_delta, [], [], r_values, significant_samples
 
 #%%
-<<<<<<< HEAD
-def estimate_components_quality_auto(Y, A, C, b, f, YrA, frate, decay_time, gSig, dims, dview = None, min_SNR=2, r_values_min = 0.9, 
-                                     r_values_lowest = -1, Npeaks = 10, use_cnn = True, thresh_cnn_min = 0.95, thresh_cnn_lowest = 0.1,
-                                     thresh_fitness_delta = -20., min_std_reject = 0.5):
-    
-        ''' estimates the quality of component automatically
-        
-        Parameters:
-        -----------        
-        Y, A, C, b, f, YrA: 
-            from CNMF
-        
-        frate: 
-            frame rate in Hz
-        
-        decay_time:
-            decay time of transients/indocator
-        
-        gSig:
-            same as CNMF parameter
-            
-        dims:
-            same as CNMF parameter
-            
-        dview:
-            same as CNMF parameter
-            
-        min_SNR:
-            adaptive way to set threshold (will be equal to min_SNR) 
-        
-        r_values_min:
-            all r values above this are accepted (spatial consistency metric)             
-            
-        r_values_lowest:
-            all r values above this are rejected (spatial consistency metric)             
-            
-        use_cnn:
-            whether to use CNN to filter components (not for 1 photon data)
-                        
-        thresh_cnn_min:
-            all samples with probabilities larger than this are accepted
-            
-        thresh_cnn_lowest:
-            all samples with probabilities smaller than this are rejected
-        
-        min_std_reject:
-            adaptive way to set threshold (like min_SNR but used to discard components with std lower than this value)
-            
-        Returns:
-        --------
-        
-        idx_components: list
-            list of components that pass the tests
-        
-        idx_components_bad: list
-            list of components that fail the tests
-            
-        comp_SNR: float
-            peak-SNR over the length of a transient for each component
-            
-        r_values: float
-            space correlation values
-        
-        cnn_values: float
-            prediction values from the CNN classifier               
-        '''        
-
-        N_samples = np.ceil(frate*decay_time).astype(np.int)                # number of timesteps to consider when testing new neuron candidates
-        thresh_fitness_raw = scipy.special.log_ndtr(-min_SNR)*N_samples     # inclusion probability of noise transient
-        
-        fitness_min = scipy.special.log_ndtr(-min_SNR)*N_samples                # threshold on time variability        
-        thresh_fitness_raw_reject = scipy.special.log_ndtr(-min_std_reject)*N_samples      # components with SNR lower than 0.5 will be rejected
-        traces = C + YrA
-
-        _, _ , fitness_raw, fitness_delta, r_values = estimate_components_quality(
-            traces, Y, A, C, b, f, final_frate=frate, Npeaks=Npeaks, r_values_min=r_values_min, fitness_min=fitness_min,
-            fitness_delta_min=thresh_fitness_delta, return_all=True, dview = dview, num_traces_per_group = 50, N = N_samples)
-       
-        comp_SNR = -norm.ppf(np.exp(fitness_raw/N_samples))
-        comp_SNR_delta = -norm.ppf(np.exp(fitness_delta/N_samples))
-        idx_components_r = np.where((r_values >= r_values_min))[0]
-        idx_components_raw = np.where(fitness_raw < thresh_fitness_raw)[0]
-        idx_components_delta = np.where(fitness_delta < thresh_fitness_delta)[0]         
-        idx_components = []
-
-        if use_cnn: 
-            neuron_class = 1 # normally 1
-            predictions,final_crops = evaluate_components_CNN(A,dims,gSig)
-            idx_components_cnn = np.where(predictions[:,neuron_class]>=thresh_cnn_min)[0]
-            bad_comps = np.where((r_values <= r_values_lowest) | (fitness_raw >= thresh_fitness_raw_reject) | (predictions[:,neuron_class]<=thresh_cnn_lowest))[0]
-            idx_components = np.union1d(idx_components,idx_components_cnn)
-
-            cnn_values = predictions[:,neuron_class]
-        else:
-            bad_comps = np.where((r_values <= r_values_lowest) | (fitness_raw >= thresh_fitness_raw_reject))[0]
-            cnn_values = []
-    
-        idx_components = np.union1d(idx_components, idx_components_r)
-        idx_components = np.union1d(idx_components, idx_components_raw)
-        idx_components = np.union1d(idx_components, idx_components_delta)            
-        idx_components = np.setdiff1d(idx_components,bad_comps)        
-        idx_components_bad = np.setdiff1d(list(range(len(r_values))), idx_components)                
-        
-        return idx_components.astype(np.int),idx_components_bad.astype(np.int), comp_SNR, comp_SNR_delta, r_values, cnn_values
-        
-    
-=======
 
 
 def estimate_components_quality_auto(Y, A, C, b, f, YrA, frate, decay_time, gSig, dims, dview=None, min_SNR=2, r_values_min=0.9,
@@ -647,7 +540,6 @@
     return idx_components.astype(np.int), idx_components_bad.astype(np.int), comp_SNR, r_values, cnn_values
 
 
->>>>>>> 950d915d
 #%%
 
 def estimate_components_quality(traces, Y, A, C, b, f, final_frate=30, Npeaks=10, r_values_min=.95,
