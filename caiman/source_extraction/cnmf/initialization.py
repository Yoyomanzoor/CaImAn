#!/usr/bin/env python
# -*- coding: utf-8 -*-

""" Initialize the component for the CNMF

contain a list of functions to initialize the neurons and the corresponding traces with
different set of methods like ICA PCA, greedy roi


"""
#\package Caiman/source_extraction/cnmf/
#\version   1.0
#\copyright GNU General Public License v2.0
#\date Created on Tue Jun 30 21:01:17 2015
#\author: Eftychios A. Pnevmatikakis

from __future__ import division
from __future__ import print_function
from builtins import range
from past.utils import old_div
import numpy as np
from sklearn.decomposition import NMF, FastICA
from skimage.morphology import disk
import scipy.ndimage as nd
from scipy.ndimage.measurements import center_of_mass
from scipy.ndimage.filters import correlate
from skimage.transform import downscale_local_mean
from skimage.transform import resize as resize_sk
import scipy.sparse as spr
import scipy
import caiman
from caiman.source_extraction.cnmf.deconvolution import constrained_foopsi
from caiman.source_extraction.cnmf.pre_processing import get_noise_fft, get_noise_welch
from caiman.source_extraction.cnmf.spatial import circular_constraint, connectivity_constraint
import cv2
import sys
import matplotlib.pyplot as plt
import matplotlib.animation as animation
from sklearn.utils.extmath import randomized_svd, squared_norm
from math import sqrt

try:
    cv2.setNumThreads(0)
except:
    pass

#%%


def resize(Y, size, interpolation=cv2.INTER_LINEAR):
    """faster and 3D compatible version of skimage.transform.resize"""
    if Y.ndim == 2:
        return cv2.resize(Y, tuple(size[::-1]), interpolation=interpolation)
    elif Y.ndim == 3:
        if np.isfortran(Y):
            return (cv2.resize(np.array(
                [cv2.resize(y, size[:2], interpolation=interpolation) for y in Y.T]).T
                .reshape((-1, Y.shape[-1]), order='F'),
                (size[-1], np.prod(size[:2])), interpolation=interpolation).reshape(size, order='F'))
        else:
            return np.array([cv2.resize(y, size[:0:-1], interpolation=interpolation) for y in
                             cv2.resize(Y.reshape((len(Y), -1), order='F'),
                                        (np.prod(Y.shape[1:]), size[0]), interpolation=interpolation)
                             .reshape((size[0],) + Y.shape[1:], order='F')])
    else:  # TODO deal with ndim=4
        raise NotImplementedError

#%%
# def resize(vect, newsize, interpolation=cv2.INTER_LINEAR, opencv=True):
#    if opencv:
#        if vect.ndim == 2:
#            print(newsize)
#            newvect = cv2.resize(vect,tuple(newsize[::-1]),interpolation = interpolation)
#        else:
#            h,w,t=vect.shape
#            newvect = []
#            print("reshaping in space")
#            for frame in vect.transpose([2,0,1]):
#                newvect.append(cv2.resize(frame,(newsize[1],newsize[0]),interpolation=interpolation))
#
#            newvect=np.dstack(newvect)
#
#            h1,w1,t1 = newvect.shape
#
#            if (h1,w1) != newsize[:-1]:
#                print(newvect.shape)
#                print(newsize)
#                raise Exception("Bad resizing!")
#
#            if t != newsize:
#                print("reshaping in time")
#                newvect=np.reshape(newvect,(h1*w1,t1))
#                newvect=cv2.resize(newvect,(newsize[2],h1*w1),interpolation=interpolation)
#                newvect=np.reshape(newvect,newsize)
#
#    else:
#            return resize_sk(vect, newsize, order = order, mode = 'reflect')
#
#    return newvect


#%%


def downscale(Y, ds, opencv=False):
    """downscaling without zero padding
    faster version of skimage.transform._warps.block_reduce(Y, ds, np.nanmean, np.nan)"""
    from caiman.base.movies import movie
    d = Y.ndim
    if opencv and (d in [2, 3]):
        if d == 2:
            Y = Y[..., None]
            ds = tuple(ds) + (1,)
        else:
            Y_ds = movie(Y).resize(fx=1. / ds[0], fy=1. / ds[1], fz=1. / ds[2],
                                   interpolation=cv2.INTER_AREA)
        print('***** OPENCV!!!!')
    else:
        if d > 3:
            # raise NotImplementedError
            # slower and more memory intensive version using skimage
            from skimage.transform._warps import block_reduce
            return block_reduce(Y, ds, np.nanmean, np.nan)
        elif d == 1:
            Y = Y[:, None, None]
            ds = (ds, 1, 1)
        elif d == 2:
            Y = Y[..., None]
            ds = tuple(ds) + (1,)
        q = np.array(Y.shape) // np.array(ds)
        r = np.array(Y.shape) % np.array(ds)
        s = q * np.array(ds)
        Y_ds = np.zeros(q + (r > 0), dtype=Y.dtype)
        Y_ds[:q[0], :q[1], :q[2]] = (Y[:s[0], :s[1], :s[2]]
                                     .reshape(q[0], ds[0], q[1], ds[1], q[2], ds[2])
                                     .mean(1).mean(2).mean(3))
        if r[0]:
            Y_ds[-1, :q[1], :q[2]] = (Y[-r[0]:, :s[1], :s[2]]
                                      .reshape(r[0], q[1], ds[1], q[2], ds[2])
                                      .mean(0).mean(1).mean(2))
            if r[1]:
                Y_ds[-1, -1, :q[2]] = (Y[-r[0]:, -r[1]:, :s[2]]
                                       .reshape(r[0], r[1], q[2], ds[2])
                                       .mean(0).mean(0).mean(1))
                if r[2]:
                    Y_ds[-1, -1, -1] = Y[-r[0]:, -r[1]:, -r[2]:].mean()
            if r[2]:
                Y_ds[-1, :q[1], -1] = (Y[-r[0]:, :s[1]:, -r[2]:]
                                       .reshape(r[0], q[1], ds[1], r[2])
                                       .mean(0).mean(1).mean(1))
        if r[1]:
            Y_ds[:q[0], -1, :q[2]] = (Y[:s[0], -r[1]:, :s[2]]
                                      .reshape(q[0], ds[0], r[1], q[2], ds[2])
                                      .mean(1).mean(1).mean(2))
            if r[2]:
                Y_ds[:q[0], -1, -1] = (Y[:s[0]:, -r[1]:, -r[2]:]
                                       .reshape(q[0], ds[0], r[1], r[2])
                                       .mean(1).mean(1).mean(1))
        if r[2]:
            Y_ds[:q[0], :q[1], -1] = (Y[:s[0], :s[1], -r[2]:]
                                      .reshape(q[0], ds[0], q[1], ds[1], r[2])
                                      .mean(1).mean(2).mean(2))
    return Y_ds if d == 3 else (Y_ds[:, :, 0] if d == 2 else Y_ds[:, 0, 0])


#%%
try:
    profile
except:
    def profile(a): return a


def initialize_components(Y, K=30, gSig=[5, 5], gSiz=None, ssub=1, tsub=1, nIter=5, maxIter=5, nb=1,
                          kernel=None, use_hals=True, normalize_init=True, img=None, method_init='greedy_roi',
                          max_iter_snmf=500, alpha_snmf=10e2, sigma_smooth_snmf=(.5, .5, .5),
                          perc_baseline_snmf=20, options_local_NMF=None, rolling_sum=False,
                          rolling_length=100, sn=None, options_total=None, min_corr=0.8, min_pnr=10,
                          ring_size_factor=1.5, center_psf=False, ssub_B=2, init_iter=2, remove_baseline = True):
    """
    Initalize components

    This method uses a greedy approach followed by hierarchical alternative least squares (HALS) NMF.
    Optional use of spatio-temporal downsampling to boost speed.

    Parameters:
    ----------
    Y: np.ndarray
        d1 x d2 [x d3] x T movie, raw data.

    K: [optional] int
        number of neurons to extract (default value: 30). Maximal number for method 'corr_pnr'.

    tau: [optional] list,tuple
        standard deviation of neuron size along x and y [and z] (default value: (5,5).

    gSiz: [optional] list,tuple
        size of kernel (default 2*tau + 1).

    nIter: [optional] int
        number of iterations for shape tuning (default 5).

    maxIter: [optional] int
        number of iterations for HALS algorithm (default 5).

    ssub: [optional] int
        spatial downsampling factor recommended for large datasets (default 1, no downsampling).

    tsub: [optional] int
        temporal downsampling factor recommended for long datasets (default 1, no downsampling).

    kernel: [optional] np.ndarray
        User specified kernel for greedyROI
        (default None, greedy ROI searches for Gaussian shaped neurons)

    use_hals: [optional] bool
        Whether to refine components with the hals method

    normalize_init: [optional] bool
        Whether to normalize_init data before running the initialization

    img: optional [np 2d array]
        Image with which to normalize. If not present use the mean + offset

    method: str
        Initialization method 'greedy_roi' or 'sparse_nmf'

    max_iter_snmf: int
        Maximum number of sparse NMF iterations

    alpha_snmf: scalar
        Sparsity penalty

    rolling_sum: boolean
        Detect new components based on a rolling sum of pixel activity (default: True)

    rolling_length: int
        Length of rolling window (default: 100)

    center_psf: Boolean
        True indicates centering the filtering kernel for background
        removal. This is useful for data with large background
        fluctuations.

    min_corr: float
        minimum local correlation coefficients for selecting a seed pixel.

    min_pnr: float
        minimum peak-to-noise ratio for selecting a seed pixel.

    ring_size_factor: float
        it's the ratio between the ring radius and neuron diameters.

    nb: integer
        number of background components for approximating the background using NMF model

    sn: ndarray
        per pixel noise

    options_total: dict
        the option dictionary

    ssub_B: int, optional
        downsampling factor for 1-photon imaging background computation

    init_iter: int, optional
        number of iterations for 1-photon imaging initialization

    Returns:
    --------

    Ain: np.ndarray
        (d1*d2[*d3]) x K , spatial filter of each neuron.

    Cin: np.ndarray
        T x K , calcium activity of each neuron.

    center: np.ndarray
        K x 2 [or 3] , inferred center of each neuron.

    bin: np.ndarray
        (d1*d2[*d3]) x nb, initialization of spatial background.

    fin: np.ndarray
        nb x T matrix, initalization of temporal background

    Raise:
    ------
        Exception("Unsupported method")

        Exception('You need to define arguments for local NMF')

    """
    method = method_init
    if method == 'local_nmf':
        tsub_lnmf = tsub
        ssub_lnmf = ssub
        tsub = 1
        ssub = 1

    if gSiz is None:
        gSiz = 2 * (np.asarray(gSig) + .5).astype(int) + 1

    d, T = np.shape(Y)[:-1], np.shape(Y)[-1]
    # rescale according to downsampling factor
    gSig = np.asarray(gSig, dtype=float) / ssub
    gSiz = np.round(np.asarray(gSiz) / ssub).astype(np.int)

    if normalize_init is True:
        print('Noise Normalization')
        if img is None:
            img = np.mean(Y, axis=-1)
            img += np.median(img)
            img += np.finfo(np.float32).eps

        Y = old_div(Y, np.reshape(img, d + (-1,), order='F'))
        alpha_snmf /= np.mean(img)
    else:
        Y = np.array(Y)

    # spatial downsampling

    if ssub != 1 or tsub != 1:

        if method == 'corr_pnr':
            print("Spatial Downsampling 1-photon")
            # this icrements the performance against ground truth and solves border problems
            Y_ds = downscale(Y, tuple([ssub] * len(d) + [tsub]), opencv=False)
        else:
            print("Spatial Downsampling 2-photon")
            # this icrements the performance against ground truth and solves border problems
            Y_ds = downscale(Y, tuple([ssub] * len(d) + [tsub]), opencv=True)
#            mean_val = np.mean(Y)
#            Y_ds = downscale_local_mean(Y, tuple([ssub] * len(d) + [tsub]), cval=mean_val) # this gives better results against ground truth for 2-photon datasets
    else:
        Y_ds = Y

    ds = Y_ds.shape[:-1]
    if nb > min(np.prod(ds), Y_ds.shape[-1]):
        nb = -1

    print('Roi Extraction...')
    if method == 'greedy_roi':
        Ain, Cin, _, b_in, f_in = greedyROI(
            Y_ds, nr=K, gSig=gSig, gSiz=gSiz, nIter=nIter, kernel=kernel, nb=nb,
            rolling_sum=rolling_sum, rolling_length=rolling_length)

        if use_hals:
            print('(Hals) Refining Components...')
            Ain, Cin, b_in, f_in = hals(
                Y_ds, Ain, Cin, b_in, f_in, maxIter=maxIter)
    elif method == 'corr_pnr':
        Ain, Cin, _, b_in, f_in, extra_1p = greedyROI_corr(
            Y, Y_ds, max_number=K, gSiz=gSiz[0], gSig=gSig[0], min_corr=min_corr, min_pnr=min_pnr,
            ring_size_factor=ring_size_factor, center_psf=center_psf, options=options_total,
            sn=sn, nb=nb, ssub=ssub, ssub_B=ssub_B, init_iter=init_iter)

    elif method == 'sparse_nmf':
        Ain, Cin, _, b_in, f_in = sparseNMF(
            Y_ds, nr=K, nb=nb, max_iter_snmf=max_iter_snmf, alpha=alpha_snmf,
            sigma_smooth=sigma_smooth_snmf, remove_baseline=remove_baseline, perc_baseline=perc_baseline_snmf)

    elif method == 'pca_ica':
        Ain, Cin, _, b_in, f_in = ICA_PCA(
            Y_ds, nr=K, sigma_smooth=sigma_smooth_snmf, truncate=2, fun='logcosh', tol=1e-10,
            max_iter=max_iter_snmf, remove_baseline=True, perc_baseline=perc_baseline_snmf, nb=nb)

    elif method == 'local_nmf':
        # todo check this unresolved reference
        from SourceExtraction.CNMF4Dendrites import CNMF4Dendrites
        from SourceExtraction.AuxilaryFunctions import GetCentersData
        # Get initialization for components center
        print(Y_ds.transpose([2, 0, 1]).shape)
        if options_local_NMF is None:
            raise Exception('You need to define arguments for local NMF')
        else:
            NumCent = options_local_NMF.pop('NumCent', None)
            # Max number of centers to import from Group Lasso intialization - if 0,
            # we don't run group lasso
            cent = GetCentersData(Y_ds.transpose([2, 0, 1]), NumCent)
            sig = Y_ds.shape[:-1]
            # estimate size of neuron - bounding box is 3 times this size. If larger
            # then data, we have no bounding box.
            cnmf_obj = CNMF4Dendrites(
                sig=sig, verbose=True, adaptBias=True, **options_local_NMF)

        # Define CNMF parameters
        _, _, _ = cnmf_obj.fit(
            np.array(Y_ds.transpose([2, 0, 1]), dtype=np.float), cent)

        Ain = cnmf_obj.A
        Cin = cnmf_obj.C
        b_in = cnmf_obj.b
        f_in = cnmf_obj.f

    else:

        print(method)
        raise Exception("Unsupported method")

    K = np.shape(Ain)[-1]

    if Ain.size > 0 and not center_psf:

        Ain = np.reshape(Ain, ds + (K,), order='F')

        if len(ds) == 2:
            Ain = resize(Ain, d + (K,))

        else:  # resize only deals with 2D images, hence apply resize twice
            Ain = np.reshape([resize(a, d[1:] + (K,))
                              for a in Ain], (ds[0], d[1] * d[2], K), order='F')
            Ain = resize(Ain, (d[0], d[1] * d[2], K))

        Ain = np.reshape(Ain, (np.prod(d), K), order='F')

<<<<<<< HEAD
    if (nb > 0 or nb == -1) and (ssub != 1 or tsub != 1):
        sparse_b = spr.issparse(b_in)
        b_in = np.reshape(b_in.toarray() if sparse_b else b_in, ds + (-1,), order='F')
=======
    if nb > 0 or nb == -1:
        b_in = np.reshape(b_in, ds + (-1,), order='F')
>>>>>>> 6bfd8902

        if len(ds) == 2:
            b_in = resize(b_in, d + (b_in.shape[-1],))
        else:
            b_in = np.reshape([resize(b, d[1:] + (b_in.shape[-1],))
                               for b in b_in], (ds[0], d[1] * d[2], -1), order='F')
            b_in = resize(b_in, (d[0], d[1] * d[2], b_in.shape[-1]))

        b_in = np.reshape(b_in, (np.prod(d), -1), order='F')
        if sparse_b:
            b_in = spr.csc_matrix(b_in)

        # try:
        f_in = resize(np.atleast_2d(f_in), [b_in.shape[-1], T])
        # except:
        #     f_in = spr.csc_matrix(resize(np.atleast_2d(f_in.toarray()), [b_in.shape[-1], T]))

    if Ain.size > 0:
        Cin = resize(Cin, [K, T])

        center = np.asarray(
            [center_of_mass(a.reshape(d, order='F')) for a in Ain.T])
    else:
        Cin = np.empty((K, T), dtype=np.float32)
        center = []

    if normalize_init is True:
        if Ain.size > 0:
            Ain = Ain * np.reshape(img, (np.prod(d), -1), order='F')

        b_in = b_in * np.reshape(img, (np.prod(d), -1), order='F')
    print(center_psf)
    if center_psf:
        return scipy.sparse.csc_matrix(Ain), Cin, b_in, f_in, center, extra_1p
    else:
        return scipy.sparse.csc_matrix(Ain), Cin, b_in, f_in, center


#%%
def ICA_PCA(Y_ds, nr, sigma_smooth=(.5, .5, .5), truncate=2, fun='logcosh',
            max_iter=1000, tol=1e-10, remove_baseline=True, perc_baseline=20, nb=1):
    """ Initialization using ICA and PCA. DOES NOT WORK WELL WORK IN PROGRESS"

    Parameters:
    -----------

    Returns:
    --------


    """
    print("not a function to use in the moment ICA PCA \n")
    m = scipy.ndimage.gaussian_filter(np.transpose(
        Y_ds, [2, 0, 1]), sigma=sigma_smooth, mode='nearest', truncate=truncate)
    if remove_baseline:
        bl = np.percentile(m, perc_baseline, axis=0)
        m1 = np.maximum(0, m - bl)
    else:
        bl = np.zeros(m.shape[1:])
        m1 = m
    pca_comp = nr

    T, d1, d2 = np.shape(m1)
    d = d1 * d2
    yr = np.reshape(m1, [T, d], order='F')

    [U, S, V] = scipy.sparse.linalg.svds(yr, pca_comp)
    S = np.diag(S)
    whiteningMatrix = np.dot(scipy.linalg.inv(S), U.T)
    whitesig = np.dot(whiteningMatrix, yr)
    f_ica = FastICA(whiten=False, fun=fun, max_iter=max_iter, tol=tol)
    S_ = f_ica.fit_transform(whitesig.T)
    A_in = f_ica.mixing_
    A_in = np.dot(A_in, whitesig)

    masks = np.reshape(A_in.T, (d1, d2, pca_comp),
                       order='F').transpose([2, 0, 1])

    masks = np.array(caiman.base.rois.extractROIsFromPCAICA(masks)[0])

    if masks.size > 0:

        C_in = caiman.base.movies.movie(
            m1).extract_traces_from_masks(np.array(masks)).T
        A_in = np.reshape(masks, [-1, d1 * d2], order='F').T

    else:

        A_in = np.zeros([d1 * d2, pca_comp])
        C_in = np.zeros([pca_comp, T])

    m1 = yr.T - A_in.dot(C_in) + np.maximum(0, bl.flatten())[:, np.newaxis]

    model = NMF(n_components=nb, init='random', random_state=0)


    b_in = model.fit_transform(np.maximum(m1, 0))
    f_in = model.components_.squeeze()

    center = caiman.base.rois.com(A_in, d1, d2)

    return A_in, C_in, center, b_in, f_in
#%%


def sparseNMF(Y_ds, nr, max_iter_snmf=500, alpha=10e2, sigma_smooth=(.5, .5, .5),
              remove_baseline=True, perc_baseline=20, nb=1, truncate=2):
    """
    Initilaization using sparse NMF

    Parameters:
    -----------

    max_iter_snm: int
        number of iterations

    alpha_snmf:
        sparsity regularizer

    sigma_smooth_snmf:
        smoothing along z,x, and y (.5,.5,.5)

    perc_baseline_snmf:
        percentile to remove frmo movie before NMF

    nb: int
        Number of background components

    Returns:
    -------

    A: np.array
        2d array of size (# of pixels) x nr with the spatial components. Each column is
        ordered columnwise (matlab format, order='F')

    C: np.array
        2d array of size nr X T with the temporal components

    center: np.array
        2d array of size nr x 2 [ or 3] with the components centroids
    """
    m = scipy.ndimage.gaussian_filter(np.transpose(
        Y_ds, [2, 0, 1]), sigma=sigma_smooth, mode='nearest', truncate=truncate)
    if remove_baseline:
        print('REMOVING BASELINE')
        bl = np.percentile(m, perc_baseline, axis=0)
        m1 = np.maximum(0, m - bl)
    else:
        print('NOT REMOVING BASELINE')
        bl = np.zeros(m.shape[1:])
        m1 = m

    T, d1, d2 = np.shape(m1)
    d = d1 * d2
    yr = np.reshape(m1, [T, d], order='F')
#    nndsvd = False
#    if not nndsvd:
    mdl = NMF(n_components=nr, verbose=False, init='nndsvd', tol=1e-10,
          max_iter=max_iter_snmf, shuffle=False, alpha=alpha, l1_ratio=1)
    C = mdl.fit_transform(yr).T
    A = mdl.components_.T
#    else:
#        A,C = nnsvd_init(yr, nr, eps = 1e-6)
#        from caiman.source_extraction.cnmf.spatial import threshold_components
#    A = threshold_components(A, (d1,d2), dview=None)
#    remove_bad = False
#    if remove_bad:
#        ind_good = np.where(np.logical_and((np.sum(A, 0) * np.std(C, axis=1)) > 0,
#                                       np.sum(A > np.mean(A), axis=0) < old_div(d, 3)))[0]
#
#        ind_bad = np.where(np.logical_or((np.sum(A, 0) * np.std(C, axis=1)) == 0,
#                                     np.sum(A > np.mean(A), axis=0) > old_div(d, 3)))[0]
#        A_in = np.zeros_like(A)
#
#        C_in = np.zeros_like(C)
#        A_in[:, ind_good] = A[:, ind_good]
#        C_in[ind_good, :] = C[ind_good, :]
#        A_in = A_in * (A_in > (.1 * np.max(A_in, axis=0))[np.newaxis, :])
#        A_in[:3, ind_bad] = .0001
#        C_in[ind_bad, :3] = .0001
#    else:
    A_in = A
    C_in = C

    m1 = yr.T - A_in.dot(C_in) + np.maximum(0, bl.flatten())[:, np.newaxis]
    model = NMF(n_components=nb, init='random',
                random_state=0, max_iter=max_iter_snmf)
    b_in = model.fit_transform(np.maximum(m1, 0))
    f_in = model.components_.squeeze()
    center = caiman.base.rois.com(A_in, d1, d2)
    #    if remove_baseline:
#    else:
#        b_in = A_in[:,:nb]
#        f_in = f_in[:nb]
#        np.delete(A_in,range(nb),axis=1)
#        np.delete(C_in,range(nb),axis=0)


    return A_in, C_in, center, b_in, f_in

#%%


def greedyROI(Y, nr=30, gSig=[5, 5], gSiz=[11, 11], nIter=5, kernel=None, nb=1,
              rolling_sum=False, rolling_length=100):
    """
    Greedy initialization of spatial and temporal components using spatial Gaussian filtering

    Parameters:
    --------

    Y: np.array
        3d or 4d array of fluorescence data with time appearing in the last axis.

    nr: int
        number of components to be found

    gSig: scalar or list of integers
        standard deviation of Gaussian kernel along each axis

    gSiz: scalar or list of integers
        size of spatial component

    nIter: int
        number of iterations when refining estimates

    kernel: np.ndarray
        User specified kernel to be used, if present, instead of Gaussian (default None)

    nb: int
        Number of background components

    rolling_max: boolean
        Detect new components based on a rolling sum of pixel activity (default: True)

    rolling_length: int
        Length of rolling window (default: 100)

    Returns:
    -------

    A: np.array
        2d array of size (# of pixels) x nr with the spatial components. Each column is
        ordered columnwise (matlab format, order='F')

    C: np.array
        2d array of size nr X T with the temporal components

    center: np.array
        2d array of size nr x 2 [ or 3] with the components centroids

    Author: Eftychios A. Pnevmatikakis and Andrea Giovannucci based on a matlab implementation by Yuanjun Gao
            Simons Foundation, 2015

    See Also:
    -------
    http://www.cell.com/neuron/pdf/S0896-6273(15)01084-3.pdf


    """
    print("Greedy initialization of spatial and temporal components using spatial Gaussian filtering")
    d = np.shape(Y)
    Y[np.isnan(Y)] = 0
    med = np.median(Y, axis=-1)
    Y = Y - med[..., np.newaxis]
    gHalf = np.array(gSiz) // 2
    gSiz = 2 * gHalf + 1
    # we initialize every values to zero
    A = np.zeros((np.prod(d[0:-1]), nr), dtype=np.float32)
    C = np.zeros((nr, d[-1]), dtype=np.float32)
    center = np.zeros((nr, Y.ndim - 1))

    rho = imblur(Y, sig=gSig, siz=gSiz, nDimBlur=Y.ndim - 1, kernel=kernel)
    if rolling_sum:
        print('USING ROLLING SUM FOR INITIALIZATION....')
        rolling_filter = np.ones(
            (rolling_length), dtype=np.float32) / rolling_length
        rho_s = scipy.signal.lfilter(rolling_filter, 1., rho**2)
        v = np.amax(rho_s, axis=-1)
    else:
        print('USING TOTAL SUM FOR INITIALIZATION....')
        v = np.sum(rho**2, axis=-1)

    for k in range(nr):
        # we take the highest value of the blurred total image and we define it as
        # the center of the neuron
        ind = np.argmax(v)
        ij = np.unravel_index(ind, d[0:-1])
        for c, i in enumerate(ij):
            center[k, c] = i

        # we define a squared size around it
        ijSig = [[np.maximum(ij[c] - gHalf[c], 0), np.minimum(ij[c] + gHalf[c] + 1, d[c])]
                 for c in range(len(ij))]
        # we create an array of it (fl like) and compute the trace like the pixel ij trough time
        dataTemp = np.array(
            Y[[slice(*a) for a in ijSig]].copy(), dtype=np.float32)
        traceTemp = np.array(np.squeeze(rho[ij]), dtype=np.float32)

        coef, score = finetune(dataTemp, traceTemp, nIter=nIter)
        C[k, :] = np.squeeze(score)
        dataSig = coef[..., np.newaxis] * \
            score.reshape([1] * (Y.ndim - 1) + [-1])
        xySig = np.meshgrid(*[np.arange(s[0], s[1])
                              for s in ijSig], indexing='xy')
        arr = np.array([np.reshape(s, (1, np.size(s)), order='F').squeeze()
                        for s in xySig], dtype=np.int)
        indeces = np.ravel_multi_index(arr, d[0:-1], order='F')

        A[indeces, k] = np.reshape(
            coef, (1, np.size(coef)), order='C').squeeze()
        Y[[slice(*a) for a in ijSig]] -= dataSig.copy()
        if k < nr - 1:
            Mod = [[np.maximum(ij[c] - 2 * gHalf[c], 0),
                    np.minimum(ij[c] + 2 * gHalf[c] + 1, d[c])] for c in range(len(ij))]
            ModLen = [m[1] - m[0] for m in Mod]
            Lag = [ijSig[c] - Mod[c][0] for c in range(len(ij))]
            dataTemp = np.zeros(ModLen)
            dataTemp[[slice(*a) for a in Lag]] = coef
            dataTemp = imblur(dataTemp[..., np.newaxis],
                              sig=gSig, siz=gSiz, kernel=kernel)
            temp = dataTemp * score.reshape([1] * (Y.ndim - 1) + [-1])
            rho[[slice(*a) for a in Mod]] -= temp.copy()
            if rolling_sum:
                rho_filt = scipy.signal.lfilter(
                    rolling_filter, 1., rho[[slice(*a) for a in Mod]]**2)
                v[[slice(*a) for a in Mod]] = np.amax(rho_filt, axis=-1)
            else:
                v[[slice(*a) for a in Mod]] = np.sum(rho[[slice(*a)
                                                          for a in Mod]]**2, axis=-1)

    res = np.reshape(Y, (np.prod(d[0:-1]), d[-1]),
                     order='F') + med.flatten(order='F')[:, None]
#    model = NMF(n_components=nb, init='random', random_state=0)
    model = NMF(n_components=nb, init='nndsvdar')
    b_in = model.fit_transform(np.maximum(res, 0)).astype(np.float32)
    f_in = model.components_.squeeze().astype(np.float32)

    return A, C, center, b_in, f_in

#%%


def finetune(Y, cin, nIter=5):
    """compute a initialized version of A and C

    Parameters :
    -----------

    Y:  D1*d2*T*K patches

    c: array T*K
        the inital calcium traces

    nIter: int
        True indicates that time is listed in the last axis of Y (matlab format)
        and moves it in the front

    Returns :
    --------

    a: array (d1,D2) the computed A as l2(Y*C)/Y*C

    c: array(T) C as the sum of As on x*y axis


    See Also:
    ---------

            """
    #\bug
    #\warning
    debug_ = False
    if debug_:
        import os
        f = open('_LOG_1_' + str(os.getpid()), 'w+')
        f.write('Y:' + str(np.mean(Y)) + '\n')
        f.write('cin:' + str(np.mean(cin)) + '\n')
        f.close()

    # we compute the multiplication of patches per traces ( non negatively )
    for _ in range(nIter):
        a = np.maximum(np.dot(Y, cin), 0)
        a = old_div(a, np.sqrt(np.sum(a**2)) +
                    np.finfo(np.float32).eps)  # compute the l2/a
        # c as the variation of thoses patches
        cin = np.sum(Y * a[..., np.newaxis], tuple(np.arange(Y.ndim - 1)))

    return a, cin

#%%


def imblur(Y, sig=5, siz=11, nDimBlur=None, kernel=None, opencv=True):
    """
    Spatial filtering with a Gaussian or user defined kernel

    The parameters are specified in GreedyROI

    :param Y: np.ndarray
         d1 x d2 [x d3] x T movie, raw data.

    :param sig: [optional] list,tuple
        half size of neurons

    :param siz: [optional] list,tuple
        size of kernel (default 2*tau + 1).

    :param nDimBlur: [optional]
        if you want to specify the number of dimension

    :param kernel: [optional]
        if you want to specify a kernel

    :param opencv: [optional]
        if you want to process to the blur using open cv method

    :return: the blurred image
    """
    # TODO: document (jerem)
    if kernel is None:
        if nDimBlur is None:
            nDimBlur = Y.ndim - 1
        else:
            nDimBlur = np.min((Y.ndim, nDimBlur))

        if np.isscalar(sig):
            sig = sig * np.ones(nDimBlur)

        if np.isscalar(siz):
            siz = siz * np.ones(nDimBlur)

        X = Y.copy()
        if opencv and nDimBlur == 2:
            if X.ndim > 2:
                # if we are on a video we repeat for each frame
                for frame in range(X.shape[-1]):
                    if sys.version_info >= (3, 0):
                        X[:, :, frame] = cv2.GaussianBlur(X[:, :, frame], tuple(
                            siz), sig[0], None, sig[1], cv2.BORDER_CONSTANT)
                    else:
                        X[:, :, frame] = cv2.GaussianBlur(X[:, :, frame], tuple(siz), sig[
                                                          0], sig[1], cv2.BORDER_CONSTANT, 0)

            else:
                if sys.version_info >= (3, 0):
                    X = cv2.GaussianBlur(
                        X, tuple(siz), sig[0], None, sig[1], cv2.BORDER_CONSTANT)
                else:
                    X = cv2.GaussianBlur(
                        X, tuple(siz), sig[0], sig[1], cv2.BORDER_CONSTANT, 0)
        else:
            for i in range(nDimBlur):
                h = np.exp(
                    old_div(-np.arange(-np.floor(old_div(siz[i], 2)),
                                       np.floor(old_div(siz[i], 2)) + 1)**2, (2 * sig[i]**2)))
                h /= np.sqrt(h.dot(h))
                shape = [1] * len(Y.shape)
                shape[i] = -1
                X = correlate(X, h.reshape(shape), mode='constant')

    else:
        X = correlate(Y, kernel[..., np.newaxis], mode='constant')
        # for t in range(np.shape(Y)[-1]):
        #    X[:,:,t] = correlate(Y[:,:,t],kernel,mode='constant', cval=0.0)

    return X

#%%


def hals(Y, A, C, b, f, bSiz=3, maxIter=5):
    """ Hierarchical alternating least square method for solving NMF problem

    Y = A*C + b*f

    input:
    ------
       Y:      d1 X d2 [X d3] X T, raw data.
        It will be reshaped to (d1*d2[*d3]) X T in this
       function

       A:      (d1*d2[*d3]) X K, initial value of spatial components

       C:      K X T, initial value of temporal components

       b:      (d1*d2[*d3]) X nb, initial value of background spatial component

       f:      nb X T, initial value of background temporal component

       bSiz:   int or tuple of int
        blur size. A box kernel (bSiz X bSiz [X bSiz]) (if int) or bSiz (if tuple) will
        be convolved with each neuron's initial spatial component, then all nonzero
       pixels will be picked as pixels to be updated, and the rest will be
       forced to be 0.

       maxIter: maximum iteration of iterating HALS.

    output:
    -------
        the updated A, C, b, f

    @Author: Johannes Friedrich, Andrea Giovannucci

    See Also:
        http://proceedings.mlr.press/v39/kimura14.pdf
    """

    # smooth the components
    dims, T = np.shape(Y)[:-1], np.shape(Y)[-1]
    K = A.shape[1]  # number of neurons
    nb = b.shape[1]  # number of background components
    if bSiz is not None:
        if isinstance(bSiz, (int, float)):
	   	     bSiz = [bSiz] * len(dims)
<<<<<<< HEAD
        ind_A = nd.filters.uniform_filter(np.reshape(A,
                dims + (K,), order='F'), size=bSiz + [0])
=======
        ind_A = nd.filters.uniform_filter(np.reshape(A, dims + (K,),
					order='F'), size=bSiz + [0])
>>>>>>> 6bfd8902
        ind_A = np.reshape(ind_A > 1e-10, (np.prod(dims), K), order='F')
    else:
        ind_A = A>1e-10

    ind_A = spr.csc_matrix(ind_A)  # indicator of nonnero pixels

    def HALS4activity(Yr, A, C, iters=2):
        U = A.T.dot(Yr)
        V = A.T.dot(A)
        for _ in range(iters):
            for m in range(len(U)):  # neurons and background
                C[m] = np.clip(C[m] + (U[m] - V[m].dot(C)) /
                               V[m, m], 0, np.inf)
        return C

    def HALS4shape(Yr, A, C, iters=2):
        U = C.dot(Yr.T)
        V = C.dot(C.T)
        for _ in range(iters):
            for m in range(K):  # neurons
                ind_pixels = np.squeeze(ind_A[:, m].toarray())
                A[ind_pixels, m] = np.clip(A[ind_pixels, m] +
                                           ((U[m, ind_pixels] - V[m].dot(A[ind_pixels].T)) /
                                            V[m, m]), 0, np.inf)
            for m in range(nb):  # background
                A[:, K + m] = np.clip(A[:, K + m] + ((U[K + m] - V[K + m].dot(A.T)) /
                                                     V[K + m, K + m]), 0, np.inf)
        return A

    Ab = np.c_[A, b]
    Cf = np.r_[C, f.reshape(nb, -1)]
    for _ in range(maxIter):
        Cf = HALS4activity(np.reshape(
            Y, (np.prod(dims), T), order='F'), Ab, Cf)
        Ab = HALS4shape(np.reshape(Y, (np.prod(dims), T), order='F'), Ab, Cf)

    return Ab[:, :-nb], Cf[:-nb], Ab[:, -nb:], Cf[-nb:].reshape(nb, -1)


@profile
def greedyROI_corr(Y, Y_ds, max_number=None, gSiz=None, gSig=None, center_psf=True,
                   min_corr=None, min_pnr=None, seed_method='auto',
                   min_pixel=3, bd=0, thresh_init=2, ring_size_factor=None, nb=1, options=None,
                   sn=None, save_video=False, video_name='initialization.mp4', ssub=1,
                   ssub_B=2, init_iter=2):
    """
    initialize neurons based on pixels' local correlations and peak-to-noise ratios.

    Args:

        *** see init_neurons_corr_pnr for descriptions of following input arguments ***
        data:
        max_number:
        gSiz:
        gSig:
        center_psf:
        min_corr:
        min_pnr:
        seed_method:
        min_pixel:
        bd:
        thresh_init:
        swap_dim:
        save_video:
        video_name:
        *** see init_neurons_corr_pnr for descriptions of above input arguments ***

        ring_size_factor: float
            it's the ratio between the ring radius and neuron diameters.
        ring_model: Boolean
            True indicates using ring model to estimate the background
            components.
        nb: integer
            number of background components for approximating the background using NMF model
            for nb=0 no background is returned
            for nb=-1 the exact background of the ringmodel is returned
        ssub_B: int, optional
            downsampling factor for 1-photon imaging background computation
        init_iter: int, optional
            number of iterations for 1-photon imaging initialization

    Returns:

    """
    if min_corr is None or min_pnr is None:
        raise Exception(
            'Either min_corr or min_pnr are None. Both of them must be real numbers.')

    print('One photon initialization..')
    o = options['temporal_params'].copy()
    o['s_min'] = None
    if o['p'] > 1:
        o['p'] = 1
    A, C, _, _, center = init_neurons_corr_pnr(
        Y_ds, max_number=max_number, gSiz=gSiz, gSig=gSig,
        center_psf=center_psf, min_corr=min_corr,
        min_pnr=min_pnr * np.sqrt(np.size(Y) / np.size(Y_ds)),
        seed_method=seed_method, deconvolve_options=o,
        min_pixel=min_pixel, bd=bd, thresh_init=thresh_init,
        swap_dim=True, save_video=save_video, video_name=video_name)

#    import caiman as cm
#    cn_raw = cm.summary_images.local_correlations_fft(data.transpose([2,0,1]), swap_dim=False)
#    _ = cm.utils.visualization.plot_contours(A, cn_raw.T, thr=0.9)
#    plt.ginput()
#    plt.close()

    dims = Y.shape[:2]
    T = Y.shape[-1]
    d1, d2, total_frames = Y_ds.shape
    tsub = int(round(float(T) / total_frames))
    B = Y_ds.reshape((-1, total_frames), order='F') - A.dot(C)

    if ring_size_factor is not None:
        # background according to ringmodel
        print('Compute Background')
        W, b0 = compute_W(Y_ds.reshape((-1, total_frames), order='F'),
                          A, C, (d1, d2), ring_size_factor * gSiz, ssub=ssub_B)

        def compute_B(b0, W, B):  # actually computes -B to efficiently compute Y-B in place
            if ssub_B == 1:
                B = -b0[:, None] - W.dot(B - b0[:, None])  # "-B"
            else:
                B = -b0[:, None] - (np.repeat(np.repeat(W.dot(
                    downscale(B.reshape((d1, d2, B.shape[-1]), order='F'),
                              (ssub_B, ssub_B, 1)).reshape((-1, B.shape[-1]), order='F') -
                    downscale(b0.reshape((d1, d2), order='F'),
                              (ssub_B, ssub_B)).reshape((-1, 1), order='F'))
                    .reshape(((d1 - 1) // ssub_B + 1, (d2 - 1) // ssub_B + 1, -1), order='F'),
                    ssub_B, 0), ssub_B, 1)[:d1, :d2].reshape((-1, B.shape[-1]), order='F'))  # "-B"
            return B

        B = compute_B(b0, W, B)  # "-B"
        B += Y_ds.reshape((-1, total_frames), order='F')  # "Y-B"

        print('Update Spatial')
        A, _, C, _ = caiman.source_extraction.cnmf.spatial.update_spatial_components(
            B, C=C, f=np.zeros((0, total_frames), np.float32), A_in=A,
            sn=np.sqrt(downscale((sn**2).reshape(dims, order='F'),
                                 tuple([ssub] * len(dims))).ravel() / tsub) / ssub,
            b_in=np.zeros((d1 * d2, 0), np.float32),
            dview=None, dims=(d1, d2), **options['spatial_params'])
        print('Update Temporal')
        C, A = caiman.source_extraction.cnmf.temporal.update_temporal_components(
            B, spr.csc_matrix(A, dtype=np.float32),
            np.zeros((d1 * d2, 0), np.float32),
            C, np.zeros((0, total_frames), np.float32),
            dview=None, bl=None, c1=None, sn=None, g=None, **o)[:2]

        # find more neurons in residual
        # print('Compute Residuals')
        for _ in range(init_iter - 1):
            if max_number is not None:
                max_number -= A.shape[-1]
            if max_number is not 0:
                print('Initialization again')
                A_R, C_R, _, _, center_R = init_neurons_corr_pnr(
                    (B - A.dot(C)).reshape(Y_ds.shape, order='F'),
                    max_number=max_number, gSiz=gSiz, gSig=gSig,
                    center_psf=center_psf, min_corr=min_corr, min_pnr=min_pnr,
                    seed_method=seed_method, deconvolve_options=o,
                    min_pixel=min_pixel, bd=bd, thresh_init=thresh_init,
                    swap_dim=True, save_video=save_video, video_name=video_name)
                A = spr.coo_matrix(np.concatenate((A.toarray(), A_R), 1))
                C = np.concatenate((C, C_R), 0)

        # 1st iteration on decimated data
        print('Merge Components')
        A, C = caiman.source_extraction.cnmf.merging.merge_components(
            B, A, [], C, [], C, [], o, options['spatial_params'],
            dview=None, thr=options['merging']['merge_thr'], mx=np.Inf, fast_merge=True)[:2]
        A = A.astype(np.float32)
        C = C.astype(np.float32)
        print('Update Spatial')
        A, _, C, _ = caiman.source_extraction.cnmf.spatial.update_spatial_components(
            B, C=C, f=np.zeros((0, total_frames), np.float32), A_in=A,
            sn=np.sqrt(downscale((sn**2).reshape(dims, order='F'),
                                 tuple([ssub] * len(dims))).ravel() / tsub) / ssub,
            b_in=np.zeros((d1 * d2, 0), np.float32),
            dview=None, dims=(d1, d2), **options['spatial_params'])
        A = A.astype(np.float32)
        print('Update Temporal')
        C, A = caiman.source_extraction.cnmf.temporal.update_temporal_components(
            B, spr.csc_matrix(A),
            np.zeros((d1 * d2, 0), np.float32),
            C, np.zeros((0, total_frames), np.float32),
            dview=None, bl=None, c1=None, sn=None, g=None, **o)[:2]

        print('Compute Background Again')
        # background according to ringmodel
        W, b0 = compute_W(Y_ds.reshape((-1, total_frames), order='F'),
                          A.toarray(), C, (d1, d2), ring_size_factor * gSiz, ssub=ssub_B)

        # 2nd iteration on non-decimated data
        K = C.shape[0]
        if T > total_frames:
            C = np.repeat(C, tsub, 1)[:, :T]
            Ys = (Y if ssub == 1 else downscale(
                Y, (ssub, ssub, 1))).reshape((-1, T), order='F')
            # N.B: upsampling B in space is fine, but upsampling in time doesn't work well,
            # cause the error in upsampled background can be of similar size as neural signal
            B = Ys - A.dot(C)
        else:
            B = Y_ds.reshape((-1, T), order='F') - A.dot(C)
        B = compute_B(b0, W, B)  # "-B"
        if nb > 0 or nb == -1:
            B0 = -B
        if ssub > 1:
            B = np.reshape(B, (d1, d2, -1), order='F')
            B = (np.repeat(np.repeat(B, ssub, 0), ssub, 1)[:dims[0], :dims[1]]
                 .reshape((-1, T), order='F'))
            A = A.toarray().reshape((d1, d2, K), order='F')
            A = spr.csc_matrix(np.repeat(np.repeat(A, ssub, 0), ssub, 1)[:dims[0], :dims[1]]
                               .reshape((np.prod(dims), K), order='F'))
        B += Y.reshape((-1, T), order='F')  # "Y-B"

        print('Merge Components')
        A, C = caiman.source_extraction.cnmf.merging.merge_components(
            B, A, [], C, [], C, [], o, options['spatial_params'],
            dview=None, thr=options['merging']['merge_thr'], mx=np.Inf, fast_merge=True)[:2]
        A = A.astype(np.float32)
        C = C.astype(np.float32)
        print('Update Spatial')
        options['spatial_params']['se'] = np.ones((1,) * len((d1, d2)), dtype=np.uint8)
        A, _, C, _ = caiman.source_extraction.cnmf.spatial.update_spatial_components(
            B, C=C, f=np.zeros((0, T), np.float32), A_in=A, sn=sn,
            b_in=np.zeros((np.prod(dims), 0), np.float32),
            dview=None, dims=dims, **options['spatial_params'])
        print('Update Temporal')
        C, A, b__, f__, S, bl, c1, neurons_sn, g1, YrA, lam__ = \
            caiman.source_extraction.cnmf.temporal.update_temporal_components(
                B, spr.csc_matrix(A, dtype=np.float32),
                np.zeros((np.prod(dims), 0), np.float32), C, np.zeros((0, T), np.float32),
                dview=None, bl=None, c1=None, sn=None, g=None, **options['temporal_params'])

        A = A.toarray()
        if nb > 0 or nb == -1:
            B = B0

    use_NMF = True
    if nb == -1:
        print('Return full Background')
        b_in = spr.eye(len(B), dtype='float32')
        f_in = B
    elif nb > 0:
        print('Estimate low rank Background')
        print(nb)
        if use_NMF:
            model = NMF(n_components=nb, init='nndsvdar')
            b_in = model.fit_transform(np.maximum(B, 0))
            #f_in = model.components_.squeeze()
            f_in = np.linalg.lstsq(b_in, B)[0]
        else:
            b_in, s_in, f_in = spr.linalg.svds(B, k=nb)
            f_in *= s_in[:, np.newaxis]
    else:
        b_in = np.empty((A.shape[0], 0))
        f_in = np.empty((0, T))
        if nb == 0:
            print('Return Background as b and W')
            return (A, C, center.T, b_in.astype(np.float32), f_in.astype(np.float32),
                    (S.astype(np.float32), bl, c1, neurons_sn, g1, YrA,
                     W, b0))
        else:
            print("Don't Return Background")
    return (A, C, center.T, b_in.astype(np.float32), f_in.astype(np.float32),
            None if ring_size_factor is None else
            (S.astype(np.float32), bl, c1, neurons_sn, g1, YrA))


@profile
def init_neurons_corr_pnr(data, max_number=None, gSiz=15, gSig=None,
                          center_psf=True, min_corr=0.8, min_pnr=10,
                          seed_method='auto', deconvolve_options=None,
                          min_pixel=3, bd=1, thresh_init=2, swap_dim=True,
                          save_video=False, video_name='initialization.mp4',
                          background_filter='disk'):
    """
    using greedy method to initialize neurons by selecting pixels with large
    local correlation and large peak-to-noise ratio
    Args:
        data: np.ndarray (3D)
            the data used for initializing neurons. its dimension can be
            d1*d2*T or T*d1*d2. If it's the latter, swap_dim should be
            False; otherwise, True.
        max_number: integer
            maximum number of neurons to be detected. If None, then the
            algorithm will stop when all pixels are below the thresholds.
        gSiz: float
            average diameter of a neuron
        gSig: float number or a vector with two elements.
            gaussian width of the gaussian kernel used for spatial filtering.
        center_psf: Boolean
            True indicates centering the filtering kernel for background
            removal. This is useful for data with large background
            fluctuations.
        min_corr: float
            minimum local correlation coefficients for selecting a seed pixel.
        min_pnr: float
            minimum peak-to-noise ratio for selecting a seed pixel.
        seed_method: str {'auto', 'manual'}
            methods for choosing seed pixels.
        deconvolve_options: dict
            all options for deconvolving temporal traces.
        min_pixel: integer
            minimum number of nonzero pixels for one neuron.
        bd: integer
            pixels that are bd pixels away from the boundary will be ignored for initializing neurons.
        thresh_init: float
            pixel values smaller than thresh_init*noise will be set as 0
            when computing the local correlation image.
        swap_dim: Boolean
            True indicates that time is listed in the last axis of Y (matlab
            format)
        save_video: Boolean
            save the initialization procedure if it's True
        video_name: str
            name of the video to be saved.

    Returns:
        A: np.ndarray (d1*d2*T)
            spatial components of all neurons
        C: np.ndarray (K*T)
            nonnegative and denoised temporal components of all neurons
        C_raw: np.ndarray (K*T)
            raw calcium traces of all neurons
        S: np.ndarray (K*T)
            deconvolved calcium traces of all neurons
        center: np.ndarray
            center localtions of all neurons
    """

    if swap_dim:
        d1, d2, total_frames = data.shape
        data_raw = np.transpose(data, [2, 0, 1])
    else:
        total_frames, d1, d2 = data.shape
        data_raw = data

    data_filtered = data_raw.copy()
    if gSig:
        # spatially filter data
        if not isinstance(gSig, list):
            gSig = [gSig, gSig]
        ksize = tuple([int(2 * i) * 2 + 1 for i in gSig])
        # create a spatial filter for removing background

        if center_psf:
            if background_filter == 'box':
                for idx, img in enumerate(data_filtered):
                    data_filtered[idx, ] = cv2.GaussianBlur(
                        img, ksize=ksize, sigmaX=gSig[0], sigmaY=gSig[1], borderType=1) \
                        - cv2.boxFilter(img, ddepth=-1, ksize=ksize, borderType=1)
            else:
                psf = cv2.getGaussianKernel(ksize[0], gSig[0], cv2.CV_32F).dot(
                    cv2.getGaussianKernel(ksize[1], gSig[1], cv2.CV_32F).T)
                ind_nonzero = psf >= psf[0].max()
                psf -= psf[ind_nonzero].mean()
                psf[~ind_nonzero] = 0
                for idx, img in enumerate(data_filtered):
                    data_filtered[idx, ] = cv2.filter2D(img, -1, psf, borderType=1)
        else:
            for idx, img in enumerate(data_filtered):
                data_filtered[idx, ] = cv2.GaussianBlur(img, ksize=ksize, sigmaX=gSig[0],
                                                        sigmaY=gSig[1], borderType=1)

    # compute peak-to-noise ratio
    data_filtered -= data_filtered.mean(axis=0)
    data_max = np.max(data_filtered, axis=0)
    noise_pixel = get_noise_fft(data_filtered.T, noise_method='mean')[0].T
    pnr = np.divide(data_max, noise_pixel)

    # remove small values and only keep pixels with large fluorescence signals
    tmp_data = np.copy(data_filtered)
    tmp_data[tmp_data < thresh_init * noise_pixel] = 0
    # compute correlation image
    cn = caiman.summary_images.local_correlations_fft(tmp_data, swap_dim=False)
    del(tmp_data)
#    cn[np.isnan(cn)] = 0  # remove abnormal pixels

    # make required copy here, after memory intensive computation of cn
    data_raw = data_raw.copy()

    # screen seed pixels as neuron centers
    v_search = cn * pnr
    v_search[(cn < min_corr) | (pnr < min_pnr)] = 0
    ind_search = (v_search <= 0)  # indicate whether the pixel has
    # been searched before. pixels with low correlations or low PNRs are
    # ignored directly. ind_search[i]=0 means the i-th pixel is still under
    # consideration of being a seed pixel

    # pixels near the boundaries are ignored because of artifacts
    ind_bd = np.zeros(shape=(d1, d2)).astype(
        np.bool)  # indicate boundary pixels
    if bd > 0:
        ind_bd[:bd, :] = True
        ind_bd[-bd:, :] = True
        ind_bd[:, :bd] = True
        ind_bd[:, -bd:] = True

    ind_search[ind_bd] = 1

    # creating variables for storing the results
    if not max_number:
        # maximum number of neurons
        max_number = np.int32((ind_search.size - ind_search.sum()) / 5)
    Ain = np.zeros(shape=(max_number, d1, d2),
                   dtype=np.float32)  # neuron shapes
    Cin = np.zeros(shape=(max_number, total_frames),
                   dtype=np.float32)  # de-noised traces
    Sin = np.zeros(shape=(max_number, total_frames),
                   dtype=np.float32)  # spiking # activity
    Cin_raw = np.zeros(shape=(max_number, total_frames),
                       dtype=np.float32)  # raw traces
    center = np.zeros(shape=(2, max_number))  # neuron centers

    num_neurons = 0  # number of initialized neurons
    continue_searching = True
    min_v_search = min_corr * min_pnr
    [ii, jj] = np.meshgrid(range(d2), range(d1))
    pixel_v = ((ii * 10 + jj) * 1e-5).astype(np.float32)

    if save_video:
        FFMpegWriter = animation.writers['ffmpeg']
        metadata = dict(title='Initialization procedure', artist='CaImAn',
                        comment='CaImAn is cool!')
        writer = FFMpegWriter(fps=2, metadata=metadata)
        # visualize the initialization procedure.
        fig = plt.figure(figsize=(12, 8), facecolor=(0.9, 0.9, 0.9))
        # with writer.saving(fig, "initialization.mp4", 150):
        writer.setup(fig, video_name, 150)

        ax_cn = plt.subplot2grid((2, 3), (0, 0))
        ax_cn.imshow(cn)
        ax_cn.set_title('Correlation')
        ax_cn.set_axis_off()

        ax_pnr_cn = plt.subplot2grid((2, 3), (0, 1))
        ax_pnr_cn.imshow(cn * pnr)
        ax_pnr_cn.set_title('Correlation*PNR')
        ax_pnr_cn.set_axis_off()

        ax_cn_box = plt.subplot2grid((2, 3), (0, 2))
        ax_cn_box.imshow(cn)
        ax_cn_box.set_xlim([54, 63])
        ax_cn_box.set_ylim([54, 63])
        ax_cn_box.set_title('Correlation')
        ax_cn_box.set_axis_off()

        ax_traces = plt.subplot2grid((2, 3), (1, 0), colspan=3)
        ax_traces.set_title('Activity at the seed pixel')

        writer.grab_frame()

    while continue_searching:
        if seed_method.lower() == 'manual':
            pass
            # manually pick seed pixels
        else:
            # local maximum, for identifying seed pixels in following steps
            v_search[(cn < min_corr) | (pnr < min_pnr)] = 0
            # add an extra value to avoid repeated seed pixels within one ROI.
            v_search = cv2.medianBlur(v_search, 3) + pixel_v
            v_search[ind_search] = 0
            tmp_kernel = np.ones(shape=tuple([int(round(gSiz / 4.))] * 2))
            v_max = cv2.dilate(v_search, tmp_kernel)

            # automatically select seed pixels as the local maximums
            v_max[(v_search != v_max) | (v_search < min_v_search)] = 0
            v_max[ind_search] = 0
            [rsub_max, csub_max] = v_max.nonzero()  # subscript of seed pixels
            local_max = v_max[rsub_max, csub_max]
            n_seeds = len(local_max)  # number of candidates
            if n_seeds == 0:
                # no more candidates for seed pixels
                break
            else:
                # order seed pixels according to their corr * pnr values
                ind_local_max = local_max.argsort()[::-1]
            img_vmax = np.median(local_max)

        # try to initialization neurons given all seed pixels
        for ith_seed, idx in enumerate(ind_local_max):
            r = rsub_max[idx]
            c = csub_max[idx]
            ind_search[r, c] = True  # this pixel won't be searched
            if v_search[r, c] < min_v_search:
                # skip this pixel if it's not sufficient for being a seed pixel
                continue

            # roughly check whether this is a good seed pixel
            # y0 = data_filtered[:, r, c]
            # if np.max(y0) < thresh_init * noise_pixel[r, c]:
            #     v_search[r, c] = 0
            #     continue
            y0 = np.diff(data_filtered[:, r, c])
            if y0.max() < 3 * y0.std():
                v_search[r, c] = 0
                continue

            # if Ain[:, r, c].sum() > 0 and np.max([scipy.stats.pearsonr(y0, cc)[0]
            #                                       for cc in Cin_raw[Ain[:, r, c] > 0]]) > .7:
            #     v_search[r, c] = 0
            #     continue

            # crop a small box for estimation of ai and ci
            r_min = max(0, r - gSiz)
            r_max = min(d1, r + gSiz + 1)
            c_min = max(0, c - gSiz)
            c_max = min(d2, c + gSiz + 1)
            nr = r_max - r_min
            nc = c_max - c_min
            patch_dims = (nr, nc)  # patch dimension
            data_raw_box = \
                data_raw[:, r_min:r_max, c_min:c_max].reshape(-1, nr * nc)
            data_filtered_box = \
                data_filtered[:, r_min:r_max, c_min:c_max].reshape(-1, nr * nc)
            # index of the seed pixel in the cropped box
            ind_ctr = np.ravel_multi_index((r - r_min, c - c_min),
                                           dims=(nr, nc))

            # neighbouring pixels to update after initializing one neuron
            r2_min = max(0, r - 2 * gSiz)
            r2_max = min(d1, r + 2 * gSiz + 1)
            c2_min = max(0, c - 2 * gSiz)
            c2_max = min(d2, c + 2 * gSiz + 1)

            if save_video:
                ax_pnr_cn.cla()
                ax_pnr_cn.imshow(v_search, vmin=0, vmax=img_vmax)
                ax_pnr_cn.set_title('Neuron %d' % (num_neurons + 1))
                ax_pnr_cn.set_axis_off()
                ax_pnr_cn.plot(csub_max[ind_local_max[ith_seed:]], rsub_max[
                    ind_local_max[ith_seed:]], '.r', ms=5)
                ax_pnr_cn.plot(c, r, 'or', markerfacecolor='red')

                ax_cn_box.imshow(cn[r_min:r_max, c_min:c_max], vmin=0, vmax=1)
                ax_cn_box.set_title('Correlation')

                ax_traces.cla()
                ax_traces.plot(y0)
                ax_traces.set_title('The fluo. trace at the seed pixel')

                writer.grab_frame()

            [ai, ci_raw, ind_success] = extract_ac(data_filtered_box,
                                                   data_raw_box, ind_ctr, patch_dims)

            if (np.sum(ai > 0) < min_pixel) or (not ind_success):
                # bad initialization. discard and continue
                continue
            else:
                # cheers! good initialization.
                center[:, num_neurons] = [c, r]
                Ain[num_neurons, r_min:r_max, c_min:c_max] = ai
                Cin_raw[num_neurons] = ci_raw.squeeze()
                if deconvolve_options['p']:
                    # deconvolution
                    ci, baseline, c1, _, _, si, _ = \
                        constrained_foopsi(ci_raw, **deconvolve_options)
                    if ci.sum() == 0:
                        continue
                    Cin[num_neurons] = ci
                    Sin[num_neurons] = si
                else:
                    # no deconvolution
                    ci = ci_raw.copy()
                    ci[ci < 0] = 0
                    if ci.sum() == 0:
                        continue
                    Cin[num_neurons] = ci.squeeze()

                if save_video:
                    # mark the seed pixel on the correlation image
                    ax_cn.plot(c, r, '.r')

                    ax_cn_box.cla()
                    ax_cn_box.imshow(ai)
                    ax_cn_box.set_title('Spatial component')

                    ax_traces.cla()
                    ax_traces.plot(ci_raw)
                    ax_traces.plot(ci, 'r')
                    ax_traces.set_title('Temporal component')

                    writer.grab_frame()

                # avoid searching nearby pixels
                ind_search[r_min:r_max, c_min:c_max] += (ai > ai.max() / 2)

                # remove the spatial-temporal activity of the initialized
                # and update correlation image & PNR image
                # update the raw data
                data_raw[:, r_min:r_max, c_min:c_max] -= \
                    ai[np.newaxis, ...] * ci[..., np.newaxis, np.newaxis]

                if gSig:
                    # spatially filter the neuron shape
                    tmp_img = Ain[num_neurons, r2_min:r2_max, c2_min:c2_max]
                    if center_psf:
                        if background_filter == 'box':
                            ai_filtered = cv2.GaussianBlur(tmp_img, ksize=ksize, sigmaX=gSig[0],
                                                           sigmaY=gSig[1], borderType=1) \
                                - cv2.boxFilter(tmp_img, ddepth=-1, ksize=ksize, borderType=1)
                        else:
                            ai_filtered = cv2.filter2D(tmp_img, -1, psf, borderType=1)
                    else:
                        ai_filtered = cv2.GaussianBlur(tmp_img, ksize=ksize, sigmaX=gSig[0],
                                                       sigmaY=gSig[1], borderType=1)
                    # update the filtered data
                    data_filtered[:, r2_min:r2_max, c2_min:c2_max] -= \
                        ai_filtered[np.newaxis, ...] * ci[..., np.newaxis, np.newaxis]
                    data_filtered_box = data_filtered[:, r2_min:r2_max, c2_min:c2_max].copy()
                else:
                    data_filtered_box = data_raw[:, r2_min:r2_max, c2_min:c2_max].copy()

                # update PNR image
                # data_filtered_box -= data_filtered_box.mean(axis=0)
                max_box = np.max(data_filtered_box, axis=0)
                noise_box = noise_pixel[r2_min:r2_max, c2_min:c2_max]
                pnr_box = np.divide(max_box, noise_box)
                pnr_box[pnr_box < min_pnr] = 0
                pnr[r2_min:r2_max, c2_min:c2_max] = pnr_box

                # update correlation image
                data_filtered_box[data_filtered_box <
                                  thresh_init * noise_box] = 0
                cn_box = caiman.summary_images.local_correlations_fft(
                    data_filtered_box, swap_dim=False)
                cn_box[np.isnan(cn_box) | (cn_box < 0)] = 0
                cn[r_min:r_max, c_min:c_max] = cn_box[
                    (r_min - r2_min):(r_max - r2_min), (c_min - c2_min):(c_max - c2_min)]
                cn_box[cn_box < min_corr] = 0
                cn_box = cn[r2_min:r2_max, c2_min:c2_max]

                # update v_search
                v_search[r2_min:r2_max, c2_min:c2_max] = cn_box * pnr_box
                v_search[ind_search] = 0
                # avoid searching nearby pixels
                # v_search[r_min:r_max, c_min:c_max] *= (ai < np.max(ai) / 2.)

                # increase the number of detected neurons
                num_neurons += 1  #
                if num_neurons == max_number:
                    continue_searching = False
                    break
                else:
                    if num_neurons % 100 == 1:
                        print(num_neurons - 1, 'neurons have been initialized')

    print('In total, ', num_neurons, 'neurons were initialized.')
    # A = np.reshape(Ain[:num_neurons], (-1, d1 * d2)).transpose()
    A = np.reshape(Ain[:num_neurons], (-1, d1 * d2), order='F').transpose()
    C = Cin[:num_neurons]
    C_raw = Cin_raw[:num_neurons]
    S = Sin[:num_neurons]
    center = center[:, :num_neurons]

    if save_video:
        plt.close()
        writer.finish()

    return A, C, C_raw, S, center


def extract_ac(data_filtered, data_raw, ind_ctr, patch_dims):
    # parameters
    min_corr_neuron = 0.9  # 7
    max_corr_bg = 0.3
    data_filtered = data_filtered.copy()

    # compute the temporal correlation between each pixel and the seed pixel
    data_filtered -= data_filtered.mean(axis=0)  # data centering
    tmp_std = np.sqrt(np.sum(data_filtered ** 2, axis=0))  # data
    # normalization
    tmp_std[tmp_std == 0] = 1
    data_filtered /= tmp_std
    y0 = data_filtered[:, ind_ctr]  # fluorescence trace at the center
    tmp_corr = np.dot(y0.reshape(1, -1), data_filtered)  # corr. coeff. with y0
    # pixels in the central area of neuron
    ind_neuron = (tmp_corr > min_corr_neuron).squeeze()
    # pixels outside of neuron's ROI
    ind_bg = (tmp_corr < max_corr_bg).squeeze()

    # extract temporal activity
    ci = np.mean(data_filtered[:, ind_neuron], axis=1)
    # initialize temporal activity of the neural
    if ci.dot(ci) == 0:  # avoid empty results
        return None, None, False

    # roughly estimate the background fluctuation
    y_bg = np.median(data_raw[:, ind_bg], axis=1).reshape(-1, 1)\
        if np.any(ind_bg) else np.ones((len(ci), 1), np.float32)
    # extract spatial components
    X = np.concatenate([ci.reshape(-1, 1), y_bg, np.ones(y_bg.shape, np.float32)], 1)
    XX = np.dot(X.T, X)
    Xy = np.dot(X.T, data_raw)
    try:
        ai = np.linalg.inv(XX).dot(Xy)[0]
    except:
        ai = scipy.linalg.lstsq(XX, Xy)[0][0]
    ai = ai.reshape(patch_dims)
    ai[ai < 0] = 0

    # post-process neuron shape
    ai = circular_constraint(ai)
    ai = connectivity_constraint(ai)

    # remove baseline
    # ci -= np.median(ci)
    sn = get_noise_welch(ci)
    y_diff = np.concatenate([[-1], np.diff(ci)])
    b = np.median(ci[(y_diff >= 0) * (y_diff < sn)])
    ci -= b

    # return results
    return ai, ci, True


@profile
def compute_W(Y, A, C, dims, radius, data_fits_in_memory=True, ssub=1, tsub=1):
    """compute background according to ring model
    solves the problem
        min_{W,b0} ||X-W*X|| with X = Y - A*C - b0*1'
    subject to
        W(i,j) = 0 for each pixel j that is not in ring around pixel i
    Problem parallelizes over pixels i
    Fluctuating background activity is W*X, constant baselines b0.
    Parameters:
    ----------
    Y: np.ndarray (2D or 3D)
        movie, raw data in 2D or 3D (pixels x time).
    A: np.ndarray or sparse matrix
        spatial footprint of each neuron.
    C: np.ndarray
        calcium activity of each neuron.
    dims: tuple
        x, y[, z] movie dimensions
    radius: int
        radius of ring
    data_fits_in_memory: [optional] bool
        If true, use faster but more memory consuming computation

    Returns:
    --------
    W: scipy.sparse.csr_matrix (pixels x pixels)
        estimate of weight matrix for fluctuating background
    b0: np.ndarray (pixels,)
        estimate of constant background baselines
    """

    T = Y.shape[1]
    d1 = (dims[0] - 1) // ssub + 1
    d2 = (dims[1] - 1) // ssub + 1

    radius = int(round(radius / float(ssub)))
    ring = disk(radius + 1)
    ring[1:-1, 1:-1] -= disk(radius)
    ringidx = [i - radius - 1 for i in np.nonzero(ring)]

    def get_indices_of_pixels_on_ring(pixel):
        pixel = np.unravel_index(pixel, (d1, d2), order='F')
        x = pixel[0] + ringidx[0]
        y = pixel[1] + ringidx[1]
        inside = (x >= 0) * (x < d1) * (y >= 0) * (y < d2)
        return np.ravel_multi_index((x[inside], y[inside]), (d1, d2), order='F')

    b0 = np.array(Y.mean(1)) - A.dot(C.mean(1))

    if data_fits_in_memory:
        if ssub == 1 and tsub == 1:
            X = Y - A.dot(C) - b0[:, None]
        else:
            X = downscale(Y.reshape(dims + (-1,), order='F'),
                          (ssub, ssub, tsub)).reshape((-1, (T - 1) // tsub + 1), order='F') - \
                (downscale(A.reshape(dims + (-1,), order='F'),
                           (ssub, ssub, 1)).reshape((-1, len(C)), order='F').dot(
                    downscale(C, (1, tsub))) if A.size > 0 else 0) - \
                downscale(b0.reshape(dims, order='F'),
                          (ssub, ssub)).reshape((-1, 1), order='F')

    indices = []
    data = []
    indptr = [0]
    for p in range(d1*d2):
        index = get_indices_of_pixels_on_ring(p)
        indices += list(index)
        if data_fits_in_memory:
            B = X[index]
        elif ssub == 1 and tsub == 1:
            B = Y[index] - A[index].dot(C) - b0[index, None]
        else:
            B = downscale(Y.reshape(dims + (-1,), order='F'),
                          (ssub, ssub, tsub)).reshape((-1, (T - 1) // tsub + 1), order='F')[index] - \
                (downscale(A.reshape(dims + (-1,), order='F'),
                           (ssub, ssub, 1)).reshape((-1, len(C)), order='F')[index].dot(
                    downscale(C, (1, tsub))) if A.size > 0 else 0) - \
                downscale(b0.reshape(dims, order='F'),
                          (ssub, ssub)).reshape((-1, 1), order='F')[index]
        tmp = np.array(B.dot(B.T))
        if data_fits_in_memory:
            tmp2 = X[p]
        elif ssub == 1 and tsub == 1:
            tmp2 = Y[p] - A[p].dot(C).ravel() - b0[p]
        else:
            tmp2 = downscale(Y.reshape(dims + (-1,), order='F'),
                             (ssub, ssub, tsub)).reshape((-1, (T - 1) // tsub + 1), order='F')[p] - \
                   (downscale(A.reshape(dims + (-1,), order='F'),
                              (ssub, ssub, 1)).reshape((-1, len(C)), order='F')[p].dot(
                       downscale(C, (1, tsub))) if A.size > 0 else 0) - \
                   downscale(b0.reshape(dims, order='F'),
                             (ssub, ssub)).reshape((-1, 1), order='F')[p]
        try:
<<<<<<< HEAD
            data += list(np.linalg.inv(tmp).dot(B.dot(tmp2)))
        except:
            # np.linalg.lstsq seems less robust but scipy version is
            # (robust but for the problem size slower) alternative
            data += list(scipy.linalg.lstsq(B.T, tmp2, check_finite=False)[0])
=======
            data = np.concatenate([data, np.linalg.inv(tmp).
                dot(B.dot(Y[p] - A[p].dot(C).ravel() - b0[p] if X is None else X[p]))])
        except:
            # np.linalg.lstsq seems less robust but scipy version is
            # (robust but for the problem size slower) alternative
            data = np.concatenate([data, (scipy.linalg.lstsq(B.T, Y[p] - A[p].dot(C) - b0[p]
                if X is None else X[p], check_finite=False)[0])])
>>>>>>> 6bfd8902
        indptr.append(len(indices))
    return spr.csr_matrix((data, indices, indptr), dtype='float32'), b0.astype(np.float32)

#%%
def nnsvd_init(X,n_components,eps=1e-6,random_state=None):
    # NNDSVD initialization from scikit learn package
    U, S, V = randomized_svd(X, n_components, random_state=random_state)
    W, H = np.zeros(U.shape), np.zeros(V.shape)

    # The leading singular triplet is non-negative
    # so it can be used as is for initialization.
    W[:, 0] = np.sqrt(S[0]) * np.abs(U[:, 0])
    H[0, :] = np.sqrt(S[0]) * np.abs(V[0, :])

    for j in range(1, n_components):
        x, y = U[:, j], V[j, :]

        # extract positive and negative parts of column vectors
        x_p, y_p = np.maximum(x, 0), np.maximum(y, 0)
        x_n, y_n = np.abs(np.minimum(x, 0)), np.abs(np.minimum(y, 0))

        # and their norms
        x_p_nrm, y_p_nrm = norm(x_p), norm(y_p)
        x_n_nrm, y_n_nrm = norm(x_n), norm(y_n)

        m_p, m_n = x_p_nrm * y_p_nrm, x_n_nrm * y_n_nrm

        # choose update
        if m_p > m_n:
            u = x_p / x_p_nrm
            v = y_p / y_p_nrm
            sigma = m_p
        else:
            u = x_n / x_n_nrm
            v = y_n / y_n_nrm
            sigma = m_n

        lbd = np.sqrt(S[j] * sigma)
        W[:, j] = lbd * u
        H[j, :] = lbd * v

    W[W < eps] = 0
    H[H < eps] = 0

    C = W.T
    A = H.T
    return A,C #
#%%
def norm(x):
    """Dot product-based Euclidean norm implementation
    See: http://fseoane.net/blog/2011/computing-the-vector-norm/
    """
    return sqrt(squared_norm(x))<|MERGE_RESOLUTION|>--- conflicted
+++ resolved
@@ -413,14 +413,9 @@
 
         Ain = np.reshape(Ain, (np.prod(d), K), order='F')
 
-<<<<<<< HEAD
     if (nb > 0 or nb == -1) and (ssub != 1 or tsub != 1):
         sparse_b = spr.issparse(b_in)
         b_in = np.reshape(b_in.toarray() if sparse_b else b_in, ds + (-1,), order='F')
-=======
-    if nb > 0 or nb == -1:
-        b_in = np.reshape(b_in, ds + (-1,), order='F')
->>>>>>> 6bfd8902
 
         if len(ds) == 2:
             b_in = resize(b_in, d + (b_in.shape[-1],))
@@ -936,13 +931,8 @@
     if bSiz is not None:
         if isinstance(bSiz, (int, float)):
 	   	     bSiz = [bSiz] * len(dims)
-<<<<<<< HEAD
         ind_A = nd.filters.uniform_filter(np.reshape(A,
                 dims + (K,), order='F'), size=bSiz + [0])
-=======
-        ind_A = nd.filters.uniform_filter(np.reshape(A, dims + (K,),
-					order='F'), size=bSiz + [0])
->>>>>>> 6bfd8902
         ind_A = np.reshape(ind_A > 1e-10, (np.prod(dims), K), order='F')
     else:
         ind_A = A>1e-10
@@ -1756,21 +1746,12 @@
                    downscale(b0.reshape(dims, order='F'),
                              (ssub, ssub)).reshape((-1, 1), order='F')[p]
         try:
-<<<<<<< HEAD
             data += list(np.linalg.inv(tmp).dot(B.dot(tmp2)))
         except:
             # np.linalg.lstsq seems less robust but scipy version is
             # (robust but for the problem size slower) alternative
             data += list(scipy.linalg.lstsq(B.T, tmp2, check_finite=False)[0])
-=======
-            data = np.concatenate([data, np.linalg.inv(tmp).
-                dot(B.dot(Y[p] - A[p].dot(C).ravel() - b0[p] if X is None else X[p]))])
-        except:
-            # np.linalg.lstsq seems less robust but scipy version is
-            # (robust but for the problem size slower) alternative
-            data = np.concatenate([data, (scipy.linalg.lstsq(B.T, Y[p] - A[p].dot(C) - b0[p]
-                if X is None else X[p], check_finite=False)[0])])
->>>>>>> 6bfd8902
+
         indptr.append(len(indices))
     return spr.csr_matrix((data, indices, indptr), dtype='float32'), b0.astype(np.float32)
 
