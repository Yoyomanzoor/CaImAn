--- conflicted
+++ resolved
@@ -552,10 +552,6 @@
     return first_moment, second_moment, crosscorr, col_ind, row_ind, num_neigbors, M, cn
 
 
-<<<<<<< HEAD
-def update_local_correlations(t, frames, first_moment, second_moment, crosscorr,
-                              col_ind, row_ind, num_neigbors, M, del_frames=None) -> np.ndarray:
-=======
 def update_local_correlations(t,
                               frames,
                               first_moment,
@@ -565,9 +561,7 @@
                               row_ind,
                               num_neigbors,
                               M,
-                              cn,
                               del_frames=None) -> np.ndarray:
->>>>>>> 49110222
     """Updates sufficient statistics in place and returns correlation image"""
     dims = frames.shape[1:]
     stride = len(frames)
@@ -591,7 +585,6 @@
                     second_moment -= (f**2) / t
                     crosscorr -= (f[row_ind] * f[col_ind]) / t
         if stride > 10:
-<<<<<<< HEAD
             frames = frames.reshape((stride, -1), order='F')
             first_moment += frames.sum(0) / t
             second_moment += (frames**2).sum(0) / t
@@ -602,29 +595,29 @@
                 first_moment += f / t
                 second_moment += (f**2) / t
                 crosscorr += (f[row_ind] * f[col_ind]) / t
-=======
-            del_frames = del_frames.reshape((stride, -1), order='F')
-            first_moment -= del_frames.sum(0) / t
-            second_moment -= (del_frames**2).sum(0) / t
-            crosscorr -= np.sum(del_frames[:, row_ind] * del_frames[:, col_ind], 0) / t
-        else:                                                                                               # loop is faster
-            for f in del_frames:
-                f = f.ravel(order='F')
-                first_moment -= f / t
-                second_moment -= (f**2) / t
-                crosscorr -= (f[row_ind] * f[col_ind]) / t
-    if stride > 10:
-        frames = frames.reshape((stride, -1), order='F')
-        first_moment += frames.sum(0) / t
-        second_moment += (frames**2).sum(0) / t
-        crosscorr += np.sum(frames[:, row_ind] * frames[:, col_ind], 0) / t
-    else:                                                                                                   # loop is faster
-        for f in frames:
-            f = f.ravel(order='F')
-            first_moment += f / t
-            second_moment += (f**2) / t
-            crosscorr += (f[row_ind] * f[col_ind]) / t
->>>>>>> 49110222
+#=======
+#            del_frames = del_frames.reshape((stride, -1), order='F')
+#            first_moment -= del_frames.sum(0) / t
+#            second_moment -= (del_frames**2).sum(0) / t
+#            crosscorr -= np.sum(del_frames[:, row_ind] * del_frames[:, col_ind], 0) / t
+#        else:                                                                                               # loop is faster
+#            for f in del_frames:
+#                f = f.ravel(order='F')
+#                first_moment -= f / t
+#                second_moment -= (f**2) / t
+#                crosscorr -= (f[row_ind] * f[col_ind]) / t
+#    if stride > 10:
+#        frames = frames.reshape((stride, -1), order='F')
+#        first_moment += frames.sum(0) / t
+#        second_moment += (frames**2).sum(0) / t
+#        crosscorr += np.sum(frames[:, row_ind] * frames[:, col_ind], 0) / t
+#    else:                                                                                                   # loop is faster
+#        for f in frames:
+#            f = f.ravel(order='F')
+#            first_moment += f / t
+#            second_moment += (f**2) / t
+#            crosscorr += (f[row_ind] * f[col_ind]) / t
+#>>>>>>> dev
     sig = np.sqrt(second_moment - first_moment**2)
     M.data = ((crosscorr - first_moment[row_ind] * first_moment[col_ind]) / (sig[row_ind] * sig[col_ind]) /
               num_neigbors)
@@ -681,36 +674,17 @@
     corr_movie[0] = cn
     if mode == 'simple':
         for tt in range((T - window) // stride):
-<<<<<<< HEAD
-            corr_movie[tt + 1] = update_local_correlations(
-                window, Y[tt * stride + window:(tt + 1) * stride + window],
-                first_moment, second_moment, crosscorr,
-                col_ind, row_ind, num_neigbors, M, Y[tt * stride:(tt + 1) * stride])
-    elif mode == 'exponential':
-        for tt, frames in enumerate(Y[window:window + (T - window) // stride * stride]
-                                    .reshape((-1, stride) + dims)):
-            corr_movie[tt + 1] = update_local_correlations(
-                window, frames, first_moment, second_moment, crosscorr,
-                col_ind, row_ind, num_neigbors, M)
-    elif mode == 'cumulative':
-        for tt, frames in enumerate(Y[window:window + (T - window) // stride * stride]
-                                    .reshape((-1, stride) + dims)):
-            corr_movie[tt + 1] = update_local_correlations(
-                tt + window + 1, frames, first_moment, second_moment, crosscorr,
-                col_ind, row_ind, num_neigbors, M)
-=======
             corr_movie[tt + 1] = update_local_correlations(window, Y[tt * stride + window:(tt + 1) * stride + window],
                                                            first_moment, second_moment, crosscorr, col_ind, row_ind,
                                                            num_neigbors, M, cn, Y[tt * stride:(tt + 1) * stride])
     elif mode == 'exponential':
         for tt, frames in enumerate(Y[window:window + (T - window) // stride * stride].reshape((-1, stride) + dims)):
             corr_movie[tt + 1] = update_local_correlations(window, frames, first_moment, second_moment, crosscorr,
-                                                           col_ind, row_ind, num_neigbors, M, cn)
+                                                           col_ind, row_ind, num_neigbors, M)
     elif mode == 'cumulative':
         for tt, frames in enumerate(Y[window:window + (T - window) // stride * stride].reshape((-1, stride) + dims)):
             corr_movie[tt + 1] = update_local_correlations(tt + window + 1, frames, first_moment, second_moment,
-                                                           crosscorr, col_ind, row_ind, num_neigbors, M, cn)
->>>>>>> 49110222
+                                                           crosscorr, col_ind, row_ind, num_neigbors, M)
     else:
         raise Exception('mode of the moving average must be simple, exponential or cumulative')
     return cm.movie(corr_movie, fr=fr)
