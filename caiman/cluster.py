--- conflicted
+++ resolved
@@ -189,17 +189,6 @@
     """
     Setup and/or restart a parallel cluster.
     Args:
-<<<<<<< HEAD
-        backend: str
-            'multiprocessing' [alias 'local'], 'ipyparallel', and 'SLURM'
-            ipyparallel and SLURM backends try to restart if cluster running.
-            backend='multiprocessing' raises an exception if a cluster is running.
-        n_processes: int
-            Set number of processes to use. If None, is automatically calculated 
-        single_thread: bool
-            If True, do not use cluster
-        ignore_preexisting: bool
-=======
         backend
             One of:
                 'multiprocessing' - Use multiprocessing library
@@ -213,14 +202,12 @@
         single_thread
             Deprecated alias for the 'single' backend.
         ignore_preexisting
->>>>>>> e8d9b9d2
             If True, ignores the existence of an already running multiprocessing
             pool (which usually indicates a previously-started CaImAn cluster)
         maxtasksperchild
             Only used for multiprocessing, default None (number of tasks a worker process can 
             complete before it will exit and be replaced with a fresh worker process).
             
-
     Returns:
         c: ipyparallel.Client object; only used for ipyparallel backends, else None
         dview: multicore processing engine that is used for parallel processing. 
