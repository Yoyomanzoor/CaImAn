#!/usr/bin/env python
# -*- coding: utf-8 -*-

"""
Created on Thu Oct 22 13:22:26 2015

@author: agiovann
"""

from builtins import map
from builtins import zip
from builtins import str
from builtins import range

import cv2
import json
import logging
import matplotlib.pyplot as pl
import matplotlib.patches as mpatches
import numpy as np
import os
from past.utils import old_div
from scipy.ndimage.filters import gaussian_filter
from scipy.ndimage import label, center_of_mass
from skimage.morphology import remove_small_objects, remove_small_holes, dilation
import scipy
from scipy import ndimage as ndi
from scipy.optimize import linear_sum_assignment
import shutil
from skimage.filters import sobel
from skimage.morphology import watershed
from skimage.draw import polygon
import tempfile
import time
import zipfile

from ..motion_correction import tile_and_correct

try:
    cv2.setNumThreads(0)
except:
    pass

def com(A, d1, d2, d3=None):
    """Calculation of the center of mass for spatial components

     Args:
         A:   np.ndarray
              matrix of spatial components (d x K)

         d1:  int
              number of pixels in x-direction

         d2:  int
              number of pixels in y-direction

         d3:  int
              number of pixels in z-direction

     Returns:
         cm:  np.ndarray
              center of mass for spatial components (K x 2 or 3)
    """

    if 'csc_matrix' not in str(type(A)):
        A = scipy.sparse.csc_matrix(A)

    if d3 is None:
        Coor = np.matrix([np.outer(np.ones(d2), np.arange(d1)).ravel(),
                          np.outer(np.arange(d2), np.ones(d1)).ravel()], dtype=A.dtype)
    else:
        Coor = np.matrix([
            np.outer(np.ones(d3), np.outer(np.ones(d2), np.arange(d1)).ravel()).ravel(),
            np.outer(np.ones(d3), np.outer(np.arange(d2), np.ones(d1)).ravel()).ravel(),
            np.outer(np.arange(d3), np.outer(np.ones(d2), np.ones(d1)).ravel()).ravel()],
            dtype=A.dtype)
    cm = (Coor * A / A.sum(axis=0)).T
    return np.array(cm)

def extract_binary_masks_from_structural_channel(Y, min_area_size=30, min_hole_size=15, gSig=5, expand_method='closing', selem=np.ones((3, 3))):
    """Extract binary masks by using adaptive thresholding on a structural channel

    Args:
        Y:                  caiman movie object
                            movie of the structural channel (assumed motion corrected)

        min_area_size:      int
                            ignore components with smaller size

        min_hole_size:      int
                            fill in holes up to that size (donuts)

        gSig:               int
                            average radius of cell

        expand_method:      string
                            method to expand binary masks (morphological closing or dilation)

        selem:              np.array
                            morphological element with which to expand binary masks

    Returns:
        A:                  sparse column format matrix
                            matrix of binary masks to be used for CNMF seeding

        mR:                 np.array
                            mean image used to detect cell boundaries
    """

    mR = Y.mean(axis=0)
    img = cv2.blur(mR, (gSig, gSig))
    img = (img - np.min(img)) / (np.max(img) - np.min(img)) * 255.
    img = img.astype(np.uint8)

    th = cv2.adaptiveThreshold(img, np.max(
        img), cv2.ADAPTIVE_THRESH_GAUSSIAN_C, cv2.THRESH_BINARY, gSig, 0)
    th = remove_small_holes(th > 0, min_size=min_hole_size)
    th = remove_small_objects(th, min_size=min_area_size)
    areas = label(th)

    A = np.zeros((np.prod(th.shape), areas[1]), dtype=bool)

    for i in range(areas[1]):
        temp = (areas[0] == i + 1)
        if expand_method == 'dilation':
            temp = dilation(temp, selem=selem)
        elif expand_method == 'closing':
            temp = dilation(temp, selem=selem)

        A[:, i] = temp.flatten('F')

    return A, mR

def mask_to_2d(mask):
    # todo todocument
    if mask.ndim > 2:
        _, d1, d2 = np.shape(mask)
        dims = d1, d2
        return scipy.sparse.coo_matrix(np.reshape(mask[:].transpose([1, 2, 0]), (np.prod(dims), -1,), order='F'))
    else:
        dims = np.shape(mask)
        return scipy.sparse.coo_matrix(np.reshape(mask, (np.prod(dims), -1,), order='F'))

def get_distance_from_A(masks_gt, masks_comp, min_dist=10):
    # todo todocument

    _, d1, d2 = np.shape(masks_gt)
    dims = d1, d2
    A_ben = scipy.sparse.csc_matrix(np.reshape(
        masks_gt[:].transpose([1, 2, 0]), (np.prod(dims), -1,), order='F'))
    A_cnmf = scipy.sparse.csc_matrix(np.reshape(
        masks_comp[:].transpose([1, 2, 0]), (np.prod(dims), -1,), order='F'))

    cm_ben = [scipy.ndimage.center_of_mass(mm) for mm in masks_gt]
    cm_cnmf = [scipy.ndimage.center_of_mass(mm) for mm in masks_comp]

    return distance_masks([A_ben, A_cnmf], [cm_ben, cm_cnmf], min_dist)

def nf_match_neurons_in_binary_masks(masks_gt, masks_comp, thresh_cost=.7, min_dist=10, print_assignment=False,
                                     plot_results=False, Cn=None, labels=['Session 1','Session 2'], cmap='viridis', D=None, enclosed_thr=None):
    """
    Match neurons expressed as binary masks. Uses Hungarian matching algorithm

    Args:
        masks_gt: bool ndarray  components x d1 x d2
            ground truth masks

        masks_comp: bool ndarray  components x d1 x d2
            mask to compare to

        thresh_cost: double
            max cost accepted

        min_dist: min distance between cm

        print_assignment:
            for hungarian algorithm

        plot_results: bool

        Cn:
            correlation image or median

        D: list of ndarrays
            list of distances matrices

        enclosed_thr: float
            if not None set distance to at most the specified value when ground truth is a subset of inferred

    Returns:
        idx_tp_1:
            indeces true pos ground truth mask

        idx_tp_2:
            indeces true pos comp

        idx_fn_1:
            indeces false neg

        idx_fp_2:
            indeces false pos

    """

    _, d1, d2 = np.shape(masks_gt)
    dims = d1, d2

    # transpose to have a sparse list of components, then reshaping it to have a 1D matrix red in the Fortran style
    A_ben = scipy.sparse.csc_matrix(np.reshape(
        masks_gt[:].transpose([1, 2, 0]), (np.prod(dims), -1,), order='F'))
    A_cnmf = scipy.sparse.csc_matrix(np.reshape(
        masks_comp[:].transpose([1, 2, 0]), (np.prod(dims), -1,), order='F'))

    # have the center of mass of each element of the two masks
    cm_ben = [scipy.ndimage.center_of_mass(mm) for mm in masks_gt]
    cm_cnmf = [scipy.ndimage.center_of_mass(mm) for mm in masks_comp]

    if D is None:
        #% find distances and matches
        # find the distance between each masks
        D = distance_masks([A_ben, A_cnmf], [cm_ben, cm_cnmf],
                           min_dist, enclosed_thr=enclosed_thr)
        level = 0.98
    else:
        level = .98

    matches, costs = find_matches(D, print_assignment=print_assignment)
    matches = matches[0]
    costs = costs[0]

    #%% compute precision and recall
    TP = np.sum(np.array(costs) < thresh_cost) * 1.
    FN = np.shape(masks_gt)[0] - TP
    FP = np.shape(masks_comp)[0] - TP
    TN = 0

    performance = dict()
    performance['recall'] = old_div(TP, (TP + FN))
    performance['precision'] = old_div(TP, (TP + FP))
    performance['accuracy'] = old_div((TP + TN), (TP + FP + FN + TN))
    performance['f1_score'] = 2 * TP / (2 * TP + FP + FN)
    logging.debug(performance)
    #%%
    idx_tp = np.where(np.array(costs) < thresh_cost)[0]
    idx_tp_ben = matches[0][idx_tp]    # ground truth
    idx_tp_cnmf = matches[1][idx_tp]   # algorithm - comp

    idx_fn = np.setdiff1d(
        list(range(np.shape(masks_gt)[0])), matches[0][idx_tp])

    idx_fp = np.setdiff1d(
        list(range(np.shape(masks_comp)[0])), matches[1][idx_tp])

    idx_fp_cnmf = idx_fp

    idx_tp_gt, idx_tp_comp, idx_fn_gt, idx_fp_comp = idx_tp_ben, idx_tp_cnmf, idx_fn, idx_fp_cnmf

    if plot_results:
        try:  # Plotting function
            pl.rcParams['pdf.fonttype'] = 42
            font = {'family': 'Myriad Pro',
                    'weight': 'regular',
                    'size': 10}
            pl.rc('font', **font)
            lp, hp = np.nanpercentile(Cn, [5, 95])
            ses_1 = mpatches.Patch(color='red', label=labels[0])
            ses_2 = mpatches.Patch(color='white', label=labels[1])
            pl.subplot(1, 2, 1)
            pl.imshow(Cn, vmin=lp, vmax=hp, cmap=cmap)
            [pl.contour(norm_nrg(mm), levels=[level], colors='w', linewidths=1)
             for mm in masks_comp[idx_tp_comp]]
            [pl.contour(norm_nrg(mm), levels=[level], colors='r',
                        linewidths=1) for mm in masks_gt[idx_tp_gt]]
            if labels is None:
                pl.title('MATCHES')
            else:
                pl.title('MATCHES: ' + labels[1] + '(w), ' + labels[0] + '(r)')
            pl.legend(handles=[ses_1, ses_2])
            pl.show()
            pl.axis('off')
            pl.subplot(1, 2, 2)
            pl.imshow(Cn, vmin=lp, vmax=hp, cmap=cmap)
            [pl.contour(norm_nrg(mm), levels=[level], colors='w', linewidths=1)
             for mm in masks_comp[idx_fp_comp]]
            [pl.contour(norm_nrg(mm), levels=[level], colors='r',
                        linewidths=1) for mm in masks_gt[idx_fn_gt]]
            if labels is None:
                pl.title('FALSE POSITIVE (w), FALSE NEGATIVE (r)')
            else:
                pl.title(labels[1] + '(w), ' + labels[0] + '(r)')
            pl.legend(handles=[ses_1, ses_2])
            pl.show()
            pl.axis('off')
        except Exception as e:
            logging.warning("not able to plot precision recall: graphics failure")
            logging.warning(e)
    return idx_tp_gt, idx_tp_comp, idx_fn_gt, idx_fp_comp, performance

def register_ROIs(A1, A2, dims, template1=None, template2=None, align_flag=True, 
                  D=None, max_thr = 0, use_opt_flow = True, thresh_cost=.7, 
                  max_dist=10, enclosed_thr=None, print_assignment=False, 
                  plot_results=False, Cn=None, cmap='viridis'):
    """
    Register ROIs across different sessions using an intersection over union 
    metric and the Hungarian algorithm for optimal matching

    Args:
        A1: ndarray or csc_matrix  # pixels x # of components
            ROIs from session 1

        A2: ndarray or csc_matrix  # pixels x # of components
            ROIs from session 2

        dims: list or tuple
            dimensionality of the FOV

        template1: ndarray dims
            template from session 1

        template2: ndarray dims
            template from session 2

        align_flag: bool
            align the templates before matching

        D: ndarray
            matrix of distances in the event they are pre-computed

        max_thr: scalar
            max threshold parameter before binarization    

        use_opt_flow: bool
            use dense optical flow to align templates

        thresh_cost: scalar
            maximum distance considered

        max_dist: scalar
            max distance between centroids

        enclosed_thr: float
            if not None set distance to at most the specified value when ground 
            truth is a subset of inferred

        print_assignment: bool
            print pairs of matched ROIs

        plot_results: bool
            create a plot of matches and mismatches

        Cn: ndarray
            background image for plotting purposes

        cmap: string
            colormap for background image

    Returns:
        matched_ROIs1: list
            indeces of matched ROIs from session 1

        matched_ROIs2: list
            indeces of matched ROIs from session 2

        non_matched1: list
            indeces of non-matched ROIs from session 1

        non_matched2: list
            indeces of non-matched ROIs from session 2

        performance:  list
            (precision, recall, accuracy, f_1 score) with A1 taken as ground truth

        A2: csc_matrix  # pixels x # of components
            ROIs from session 2 aligned to session 1

    """

#    if 'csc_matrix' not in str(type(A1)):
#        A1 = scipy.sparse.csc_matrix(A1)
#    if 'csc_matrix' not in str(type(A2)):
#        A2 = scipy.sparse.csc_matrix(A2)

    if 'ndarray' not in str(type(A1)):
        A1 = A1.toarray()
    if 'ndarray' not in str(type(A2)):
        A2 = A2.toarray()

    if template1 is None or template2 is None:
        align_flag = False

    x_grid, y_grid = np.meshgrid(np.arange(0., dims[0]).astype(
                np.float32), np.arange(0., dims[1]).astype(np.float32))

    if align_flag:  # first align ROIs from session 2 to the template from session 1
        template1 -= template1.min()
        template1 /= template1.max()
        template2 -= template2.min()
        template2 /= template2.max()

        if use_opt_flow:
            template1_norm = np.uint8(template1*(template1 > 0)*255)
            template2_norm = np.uint8(template2*(template2 > 0)*255)
            flow = cv2.calcOpticalFlowFarneback(np.uint8(template1_norm*255),
                                                np.uint8(template2_norm*255),
                                                None,0.5,3,128,3,7,1.5,0)
            x_remap = (flow[:,:,0] + x_grid).astype(np.float32) 
            y_remap = (flow[:,:,1] + y_grid).astype(np.float32)

        else:
            template2, shifts, _, xy_grid = tile_and_correct(template2, template1 - template1.min(),
                                                             [int(
                                                                 dims[0] / 4), int(dims[1] / 4)], [16, 16], [10, 10],
                                                             add_to_movie=template2.min(), shifts_opencv=True)

            dims_grid = tuple(np.max(np.stack(xy_grid, axis=0), axis=0) -
                              np.min(np.stack(xy_grid, axis=0), axis=0) + 1)
            _sh_ = np.stack(shifts, axis=0)
            shifts_x = np.reshape(_sh_[:, 1], dims_grid,
                                  order='C').astype(np.float32)
            shifts_y = np.reshape(_sh_[:, 0], dims_grid,
                                  order='C').astype(np.float32)

            x_remap = (-np.resize(shifts_x, dims) + x_grid).astype(np.float32)
            y_remap = (-np.resize(shifts_y, dims) + y_grid).astype(np.float32)

        A_2t = np.reshape(A2, dims + (-1,), order='F').transpose(2, 0, 1)
        A2 = np.stack([cv2.remap(img.astype(np.float32), x_remap,
                                 y_remap, cv2.INTER_NEAREST) for img in A_2t], axis=0)
        A2 = np.reshape(A2.transpose(1, 2, 0),
                        (A1.shape[0], A_2t.shape[0]), order='F')

    A1 = np.stack([a*(a>max_thr*a.max()) for a in A1.T]).T 
    A2 = np.stack([a*(a>max_thr*a.max()) for a in A2.T]).T 

    if D is None:
        if 'csc_matrix' not in str(type(A1)):
            A1 = scipy.sparse.csc_matrix(A1)
        if 'csc_matrix' not in str(type(A2)):
            A2 = scipy.sparse.csc_matrix(A2)

        cm_1 = com(A1, dims[0], dims[1])
        cm_2 = com(A2, dims[0], dims[1])
        A1_tr = (A1 > 0).astype(float)
        A2_tr = (A2 > 0).astype(float)
        D = distance_masks([A1_tr, A2_tr], [cm_1, cm_2],
                           max_dist, enclosed_thr=enclosed_thr)

    matches, costs = find_matches(D, print_assignment=print_assignment)
    matches = matches[0]
    costs = costs[0]

    #%% store indeces

    idx_tp = np.where(np.array(costs) < thresh_cost)[0]
    if len(idx_tp) > 0:
        matched_ROIs1 = matches[0][idx_tp]    # ground truth
        matched_ROIs2 = matches[1][idx_tp]   # algorithm - comp
        non_matched1 = np.setdiff1d(
            list(range(D[0].shape[0])), matches[0][idx_tp])
        non_matched2 = np.setdiff1d(
            list(range(D[0].shape[1])), matches[1][idx_tp])
        TP = np.sum(np.array(costs) < thresh_cost) * 1.
    else:
        TP = 0.
        plot_results = False
        matched_ROIs1 = []
        matched_ROIs2 = []
        non_matched1 = list(range(D[0].shape[0]))
        non_matched2 = list(range(D[0].shape[1]))

    #%% compute precision and recall

    FN = D[0].shape[0] - TP
    FP = D[0].shape[1] - TP
    TN = 0

    performance = dict()
    performance['recall'] = old_div(TP, (TP + FN))
    performance['precision'] = old_div(TP, (TP + FP))
    performance['accuracy'] = old_div((TP + TN), (TP + FP + FN + TN))
    performance['f1_score'] = 2 * TP / (2 * TP + FP + FN)
    logging.info(performance)

    if plot_results:
        if Cn is None:
            if template1 is not None:
                Cn = template1
            elif template2 is not None:
                Cn = template2
            else:
                Cn = np.reshape(A1.sum(1) + A2.sum(1), dims, order='F')

        masks_1 = np.reshape(A1.toarray(), dims + (-1,),
                             order='F').transpose(2, 0, 1)
        masks_2 = np.reshape(A2.toarray(), dims + (-1,),
                             order='F').transpose(2, 0, 1)
#        try : #Plotting function
        level = 0.98
        pl.rcParams['pdf.fonttype'] = 42
        font = {'family': 'Myriad Pro',
                'weight': 'regular',
                'size': 10}
        pl.rc('font', **font)
        lp, hp = np.nanpercentile(Cn, [5, 95])
        pl.subplot(1, 2, 1)
        pl.imshow(Cn, vmin=lp, vmax=hp, cmap=cmap)
        [pl.contour(norm_nrg(mm), levels=[level], colors='w', linewidths=1)
         for mm in masks_1[matched_ROIs1]]
        [pl.contour(norm_nrg(mm), levels=[level], colors='r', linewidths=1)
         for mm in masks_2[matched_ROIs2]]
        pl.title('Matches')
        pl.axis('off')
        pl.subplot(1, 2, 2)
        pl.imshow(Cn, vmin=lp, vmax=hp, cmap=cmap)
        [pl.contour(norm_nrg(mm), levels=[level], colors='w', linewidths=1)
         for mm in masks_1[non_matched1]]
        [pl.contour(norm_nrg(mm), levels=[level], colors='r', linewidths=1)
         for mm in masks_2[non_matched2]]
        pl.title('Mismatches')
        pl.axis('off')
#        except Exception as e:
#            logging.warning("not able to plot precision recall usually because we are on travis")
#            logging.warning(e)

    return matched_ROIs1, matched_ROIs2, non_matched1, non_matched2, performance, A2

def register_multisession(A, dims, templates = [None], align_flag=True, 
                          max_thr = 0, use_opt_flow = True, thresh_cost=.7, 
                          max_dist=10, enclosed_thr=None):
    """
    Register ROIs across multiple sessions using an intersection over union metric
    and the Hungarian algorithm for optimal matching. Registration occurs by 
    aligning session 1 to session 2, keeping the union of the matched and 
    non-matched components to register with session 3 and so on.

    Args:
        A: list of ndarray or csc_matrix matrices # pixels x # of components
           ROIs from each session

        dims: list or tuple
            dimensionality of the FOV

        template: list of ndarray matrices of size dims
            templates from each session

        align_flag: bool
            align the templates before matching

        max_thr: scalar
            max threshold parameter before binarization    

        use_opt_flow: bool
            use dense optical flow to align templates

        thresh_cost: scalar
            maximum distance considered

        max_dist: scalar
            max distance between centroids

        enclosed_thr: float
            if not None set distance to at most the specified value when ground 
            truth is a subset of inferred

    Returns:
        A_union: csc_matrix # pixels x # of total distinct components
            union of all kept ROIs 

        assignments: ndarray int of size # of total distinct components x # sessions
            element [i,j] = k if component k from session j is mapped to component
            i in the A_union matrix. If there is no much the value is NaN

        matchings: list of lists
            matchings[i][j] = k means that component j from session i is represented
            by component k in A_union

    """

    n_sessions = len(A)
    templates = list(templates)
    if len(templates) == 1:
        templates = n_sessions*templates

    if n_sessions <= 1:
        raise Exception('number of sessions must be greater than 1')

    A = [a.toarray() if 'ndarray' not in str(type(a)) else a for a in A]

    A_union = A[0].copy()
    matchings = []
    matchings.append(list(range(A_union.shape[-1])))

    for sess in range(1,n_sessions):
        reg_results = register_ROIs(A[sess], A_union, dims, 
                                    template1 = templates[sess], 
                                    template2 = templates[sess-1], align_flag=True, 
                                    max_thr = max_thr, use_opt_flow = use_opt_flow,
                                    thresh_cost = thresh_cost, max_dist = max_dist, 
                                    enclosed_thr = enclosed_thr)

        mat_sess, mat_un, nm_sess, nm_un, _, A2 = reg_results
        logging.info(len(mat_sess))
        A_union = A2.copy()
        A_union[:,mat_un] = A[sess][:,mat_sess]
        A_union = np.concatenate((A_union.toarray(), A[sess][:,nm_sess]), axis = 1)
        new_match = np.zeros(A[sess].shape[-1], dtype = int)
        new_match[mat_sess] = mat_un
        new_match[nm_sess] = range(A2.shape[-1],A_union.shape[-1])
        matchings.append(new_match.tolist())

    assignments = np.empty((A_union.shape[-1], n_sessions))*np.nan
    for sess in range(n_sessions):
        assignments[matchings[sess],sess] = range(len(matchings[sess]))

    return A_union, assignments, matchings

def extract_active_components(assignments, indeces, only = True):
    """
    Computes the indeces of components that were active in a specified set of 
    sessions. 

    Args:
        assignments: ndarray # of components X # of sessions
            assignments matrix returned by function register_multisession

        indeces: list int
            set of sessions to look for active neurons. Session 1 corresponds to a
            pythonic index 0 etc

        only: bool
            If True return components that were active ONLY in these sessions and
            where inactive in all the others. If False components can be active
            in other sessions as well

    Returns:
        components: list int
            indeces of components 

    """

    components = np.where(np.isnan(assignments[:,indeces]).sum(-1) == 0)[0]

    if only:
        not_inds = list(np.setdiff1d(range(assignments.shape[-1]), indeces))
        not_comps = np.where(np.isnan(assignments[:,not_inds]).sum(-1) == 
                             len(not_inds))[0]
        components = np.intersect1d(components, not_comps)

    return components

def norm_nrg(a_):

    a = a_.copy()
    dims = a.shape
    a = a.reshape(-1, order='F')
    indx = np.argsort(a, axis=None)[::-1]
    cumEn = np.cumsum(a.flatten()[indx]**2)
    cumEn /= cumEn[-1]
    a = np.zeros(np.prod(dims))
    a[indx] = cumEn
    return a.reshape(dims, order='F')

def distance_masks(M_s, cm_s, max_dist, enclosed_thr=None):
    """
    Compute distance matrix based on an intersection over union metric. Matrix are compared in order,
    with matrix i compared with matrix i+1

    Args:
        M_s: tuples of 1-D arrays
            The thresholded A matrices (masks) to compare, output of threshold_components

        cm_s: list of list of 2-ples
            the centroids of the components in each M_s

        max_dist: float
            maximum distance among centroids allowed between components. This corresponds to a distance
            at which two components are surely disjoined

        enclosed_thr: float
            if not None set distance to at most the specified value when ground truth is a subset of inferred

    Returns:
        D_s: list of matrix distances

    Raises:
        Exception: 'Nan value produced. Error in inputs'

    """
    D_s = []

    for gt_comp, test_comp, cmgt_comp, cmtest_comp in zip(M_s[:-1], M_s[1:], cm_s[:-1], cm_s[1:]):

        # todo : better with a function that calls itself
        logging.info('New Pair **')
        # not to interfer with M_s
        gt_comp = gt_comp.copy()[:, :]
        test_comp = test_comp.copy()[:, :]

        # the number of components for each
        nb_gt = np.shape(gt_comp)[-1]
        nb_test = np.shape(test_comp)[-1]
        D = np.ones((nb_gt, nb_test))

        cmgt_comp = np.array(cmgt_comp)
        cmtest_comp = np.array(cmtest_comp)
        if enclosed_thr is not None:
            gt_val = gt_comp.T.dot(gt_comp).diagonal()
        for i in range(nb_gt):
            # for each components of gt
            k = gt_comp[:, np.repeat(i, nb_test)] + test_comp
            # k is correlation matrix of this neuron to every other of the test
            for j in range(nb_test):  # for each components on the tests
                dist = np.linalg.norm(cmgt_comp[i] - cmtest_comp[j])
                # we compute the distance of this one to the other ones
                if dist < max_dist:
                    # union matrix of the i-th neuron to the jth one
                    union = k[:, j].sum()
                    # we could have used OR for union and AND for intersection while converting
                    # the matrice into real boolean before

                    # product of the two elements' matrices
                    # we multiply the boolean values from the jth omponent to the ith
                    intersection = np.array(gt_comp[:, i].T.dot(
                        test_comp[:, j]).todense()).squeeze()

                    # if we don't have even a union this is pointless
                    if union > 0:

                        # intersection is removed from union since union contains twice the overlaping area
                        # having the values in this format 0-1 is helpfull for the hungarian algorithm that follows
                        D[i, j] = 1 - 1. * intersection / \
                            (union - intersection)
                        if enclosed_thr is not None:
                            if intersection == gt_val[j] or intersection == gt_val[i]:
                                D[i, j] = min(D[i, j], 0.5)
                    else:
                        D[i, j] = 1.

                    if np.isnan(D[i, j]):
                        raise Exception('Nan value produced. Error in inputs')
                else:
                    D[i, j] = 1

        D_s.append(D)
    return D_s

def find_matches(D_s, print_assignment=False):
    # todo todocument

    matches = []
    costs = []
    t_start = time.time()
    for ii, D in enumerate(D_s):
        # we make a copy not to set changes in the original
        DD = D.copy()
        if np.sum(np.where(np.isnan(DD))) > 0:
            logging.error('Exception: Distance Matrix contains NaN, not allowed!')
            raise Exception('Distance Matrix contains NaN, not allowed!')

        # we do the hungarian
        indexes = linear_sum_assignment(DD)
        indexes2 = [(ind1, ind2) for ind1, ind2 in zip(indexes[0], indexes[1])]
        matches.append(indexes)
        DD = D.copy()
        total = []
        # we want to extract those informations from the hungarian algo
        for row, column in indexes2:
            value = DD[row, column]
            if print_assignment:
                logging.debug(('(%d, %d) -> %f' % (row, column, value)))
            total.append(value)
        logging.debug(('FOV: %d, shape: %d,%d total cost: %f' %
               (ii, DD.shape[0], DD.shape[1], np.sum(total))))
        logging.debug((time.time() - t_start))
        costs.append(total)
        # send back the results in the format we want
    return matches, costs

def link_neurons(matches, costs, max_cost=0.6, min_FOV_present=None):
    """
    Link neurons from different FOVs given matches and costs obtained from the hungarian algorithm

    Args:
        matches: lists of list of tuple
            output of the find_matches function

        costs: list of lists of scalars
            cost associated to each match in matches

        max_cost: float
            maximum allowed value of the 1- intersection over union metric

        min_FOV_present: int
            number of FOVs that must consequently contain the neuron starting from 0. If none
            the neuro must be present in each FOV

    Returns:
        neurons: list of arrays representing the indices of neurons in each FOV

    """
    if min_FOV_present is None:
        min_FOV_present = len(matches)

    neurons = []
    num_neurons = 0
    num_chunks = len(matches) + 1
    for idx in range(len(matches[0][0])):
        neuron = []
        neuron.append(idx)
        for match, cost, _ in zip(matches, costs, list(range(1, num_chunks))):
            rows, cols = match
            m_neur = np.where(rows == neuron[-1])[0].squeeze()
            if m_neur.size > 0:
                if cost[m_neur] <= max_cost:
                    neuron.append(cols[m_neur])
                else:
                    break
            else:
                break
        if len(neuron) > min_FOV_present:
            num_neurons += 1
            neurons.append(neuron)

    neurons = np.array(neurons).T
    logging.info(('num_neurons:' + str(num_neurons)))
    return neurons

def nf_load_masks(file_name, dims):
    # todo todocument

    # load the regions (training data only)
    with open(file_name) as f:
        regions = json.load(f)

    def tomask(coords):
        mask = np.zeros(dims)
        mask[list(zip(*coords))] = 1
        return mask

    masks = np.array([tomask(s['coordinates']) for s in regions])
    return masks

def nf_masks_to_json(binary_masks, json_filename):
    """
    Take as input a tensor of binary mask and produces json format for neurofinder

    Args:
        binary_masks: 3d ndarray (components x dimension 1  x dimension 2)

        json_filename: str

    Returns:
        regions: list of dict
            regions in neurofinder format

    """
    regions = []
    for m in binary_masks:
        coords = [[int(x), int(y)] for x, y in zip(*np.where(m))]
        regions.append({"coordinates": coords})

    with open(json_filename, 'w') as f:
        f.write(json.dumps(regions))

    return regions

<<<<<<< HEAD
#%%
def nf_masks_to_neurof_dict(binary_masks, dataset_name):
    """
    Take as input a tensor of binary mask and produces dict format for neurofinder

    Parameters:
    -----------
    binary_masks: 3d ndarray (components x dimension 1  x dimension 2)

    dataset_filename: name of the dataset

    Returns:
    --------
    dset: dict
        dataset in neurofinder format to be saved in json

    """
    regions = []
    for m in binary_masks:
        coords = [[int(x), int(y)] for x, y in zip(*np.where(m))]
        regions.append({"coordinates": coords})

    dset = {"regions": regions, "dataset": dataset_name}

    return dset

#%%


=======
>>>>>>> 93f60f28
def nf_read_roi(fileobj):
    '''
    points = read_roi(fileobj)
    Read ImageJ's ROI format

    Adapted from https://gist.github.com/luispedro/3437255
    '''
# This is based on:
# http://rsbweb.nih.gov/ij/developer/source/ij/io/RoiDecoder.java.html
# http://rsbweb.nih.gov/ij/developer/source/ij/io/RoiEncoder.java.html

    # TODO: Use an enum
    #SPLINE_FIT = 1
    #DOUBLE_HEADED = 2
    #OUTLINE = 4
    #OVERLAY_LABELS = 8
    #OVERLAY_NAMES = 16
    #OVERLAY_BACKGROUNDS = 32
    #OVERLAY_BOLD = 64
    SUB_PIXEL_RESOLUTION = 128
    #DRAW_OFFSET = 256

    pos = [4]

    def get8():
        pos[0] += 1
        s = fileobj.read(1)
        if not s:
            raise IOError('readroi: Unexpected EOF')
        return ord(s)

    def get16():
        b0 = get8()
        b1 = get8()
        return (b0 << 8) | b1

    def get32():
        s0 = get16()
        s1 = get16()
        return (s0 << 16) | s1

    def getfloat():
        v = np.int32(get32())
        return v.view(np.float32)

    magic = fileobj.read(4)
    if magic != 'Iout':
        #        raise IOError('Magic number not found')
        logging.warning('Magic number not found')
    version = get16()

    # It seems that the roi type field occupies 2 Bytes, but only one is used

    roi_type = get8()
    # Discard second Byte:
    get8()

#    if not (0 <= roi_type < 11):
#        logging.error(('roireader: ROI type %s not supported' % roi_type))
#
#    if roi_type != 7:
#
#        logging.error(('roireader: ROI type %s not supported (!= 7)' % roi_type))

    top = get16()
    left = get16()
    bottom = get16()
    right = get16()
    n_coordinates = get16()

    x1 = getfloat()
    y1 = getfloat()
    x2 = getfloat()
    y2 = getfloat()
    stroke_width = get16()
    shape_roi_size = get32()
    stroke_color = get32()
    fill_color = get32()
    subtype = get16()
    if subtype != 0:
        raise ValueError(
            'roireader: ROI subtype %s not supported (!= 0)' % subtype)
    options = get16()
    arrow_style = get8()
    arrow_head_size = get8()
    rect_arc_size = get16()
    position = get32()
    header2offset = get32()

    if options & SUB_PIXEL_RESOLUTION:
        getc = getfloat
        points = np.empty((n_coordinates, 2), dtype=np.float32)
    else:
        getc = get16
        points = np.empty((n_coordinates, 2), dtype=np.int16)
    points[:, 1] = [getc() for i in range(n_coordinates)]
    points[:, 0] = [getc() for i in range(n_coordinates)]
    points[:, 1] += left
    points[:, 0] += top
    points -= 1

    return points

def nf_read_roi_zip(fname, dims, return_names=False):
    # todo todocument

    with zipfile.ZipFile(fname) as zf:
        names = zf.namelist()
        coords = [nf_read_roi(zf.open(n))
                  for n in names]

    def tomask(coords):
        mask = np.zeros(dims)
        coords = np.array(coords)
        rr, cc = polygon(coords[:, 0] + 1, coords[:, 1] + 1)
        mask[rr, cc] = 1

        return mask

    masks = np.array([tomask(s - 1) for s in coords])
    if return_names:
        return masks, names
    else:
        return masks

def nf_merge_roi_zip(fnames, idx_to_keep, new_fold):
    """
    Create a zip file containing ROIs for ImageJ by combining elements from a list of ROI zip files

    Args:
        fnames: str
            list of zip files containing ImageJ rois

        idx_to_keep:   list of lists
            for each zip file index of elements to keep

        new_fold: str
            name of the output zip file (without .zip extension)

    """
    folders_rois = []
    files_to_keep = []
    # unzip the files and keep only the ones that are requested
    for fn, idx in zip(fnames, idx_to_keep):
        dirpath = tempfile.mkdtemp()
        folders_rois.append(dirpath)
        with zipfile.ZipFile(fn) as zf:
            name_rois = zf.namelist()
            logging.debug(len(name_rois))
        zip_ref = zipfile.ZipFile(fn, 'r')
        zip_ref.extractall(dirpath)
        files_to_keep.append([os.path.join(dirpath, ff)
                              for ff in np.array(name_rois)[idx]])
        zip_ref.close()

    os.makedirs(new_fold)
    for fls in files_to_keep:
        for fl in fls:
            shutil.move(fl, new_fold)
    shutil.make_archive(new_fold, 'zip', new_fold)
    shutil.rmtree(new_fold)

def extract_binary_masks_blob(A, neuron_radius, dims, num_std_threshold=1, minCircularity=0.5,
                              minInertiaRatio=0.2, minConvexity=.8):
    """
    Function to extract masks from data. It will also perform a preliminary selectino of good masks based on criteria like shape and size

    Args:
        A: scipy.sparse matris
            contains the components as outputed from the CNMF algorithm

        neuron_radius: float
            neuronal radius employed in the CNMF settings (gSiz)

        num_std_threshold: int
            number of times above iqr/1.349 (std estimator) the median to be considered as threshold for the component

        minCircularity: float
            parameter from cv2.SimpleBlobDetector

        minInertiaRatio: float
            parameter from cv2.SimpleBlobDetector

        minConvexity: float
            parameter from cv2.SimpleBlobDetector

    Returns:
        masks: np.array

        pos_examples:

        neg_examples:

    """
    params = cv2.SimpleBlobDetector_Params()
    params.minCircularity = minCircularity
    params.minInertiaRatio = minInertiaRatio
    params.minConvexity = minConvexity

    # Change thresholds
    params.blobColor = 255

    params.minThreshold = 0
    params.maxThreshold = 255
    params.thresholdStep = 3

    params.minArea = np.pi * ((neuron_radius * .75)**2)

    params.filterByColor = True
    params.filterByArea = True
    params.filterByCircularity = True
    params.filterByConvexity = True
    params.filterByInertia = True

    detector = cv2.SimpleBlobDetector_create(params)

    masks_ws = []
    pos_examples = []
    neg_examples = []

    for count, comp in enumerate(A.tocsc()[:].T):
        logging.debug(count)
        comp_d = np.array(comp.todense())
        gray_image = np.reshape(comp_d, dims, order='F')
        gray_image = (gray_image - np.min(gray_image)) / \
            (np.max(gray_image) - np.min(gray_image)) * 255
        gray_image = gray_image.astype(np.uint8)

        # segment using watershed
        markers = np.zeros_like(gray_image)
        elevation_map = sobel(gray_image)
        thr_1 = np.percentile(gray_image[gray_image > 0], 50)
        iqr = np.diff(np.percentile(gray_image[gray_image > 0], (25, 75)))
        thr_2 = thr_1 + num_std_threshold * iqr / 1.35
        markers[gray_image < thr_1] = 1
        markers[gray_image > thr_2] = 2
        edges = watershed(elevation_map, markers) - 1
        # only keep largest object
        label_objects, _ = ndi.label(edges)
        sizes = np.bincount(label_objects.ravel())

        if len(sizes) > 1:
            idx_largest = np.argmax(sizes[1:])
            edges = (label_objects == (1 + idx_largest))
            edges = ndi.binary_fill_holes(edges)
        else:
            logging.warning('empty component')
            edges = np.zeros_like(edges)

        masks_ws.append(edges)
        keypoints = detector.detect((edges * 200.).astype(np.uint8))

        if len(keypoints) > 0:
            pos_examples.append(count)
        else:
            neg_examples.append(count)

    return np.array(masks_ws), np.array(pos_examples), np.array(neg_examples)


def extract_binary_masks_blob_parallel(A, neuron_radius, dims, num_std_threshold=1, minCircularity=0.5,
                                       minInertiaRatio=0.2, minConvexity=.8, dview=None):
    # todo todocument

    pars = []
    for a in range(A.shape[-1]):
        pars.append([A[:, a], neuron_radius, dims, num_std_threshold,
                     minCircularity, minInertiaRatio, minConvexity])
    if dview is not None:
        res = dview.map_sync(
            extract_binary_masks_blob_parallel_place_holder, pars)
    else:
        res = list(map(extract_binary_masks_blob_parallel_place_holder, pars))

    masks = []
    is_pos = []
    is_neg = []
    for r in res:
        masks.append(np.squeeze(r[0]))
        is_pos.append(r[1])
        is_neg.append(r[2])

    masks = np.dstack(masks).transpose([2, 0, 1])
    return masks, is_pos, is_neg


def extract_binary_masks_blob_parallel_place_holder(pars):
    A, neuron_radius, dims, num_std_threshold, _, minInertiaRatio, minConvexity = pars
    masks_ws, pos_examples, neg_examples = extract_binary_masks_blob(A, neuron_radius,
                                                                     dims, num_std_threshold=num_std_threshold, minCircularity=0.5,
                                                                     minInertiaRatio=minInertiaRatio, minConvexity=minConvexity)
    return masks_ws, len(pos_examples), len(neg_examples)



def extractROIsFromPCAICA(spcomps, numSTD=4, gaussiansigmax=2, gaussiansigmay=2, thresh=None):
    """
    Given the spatial components output of the IPCA_stICA function extract possible regions of interest

    The algorithm estimates the significance of a components by thresholding the components after gaussian smoothing

    Args:
        spcompomps, 3d array containing the spatial components

        numSTD: number of standard deviation above the mean of the spatial component to be considered signiificant
    """

    numcomps, _, _ = spcomps.shape

    allMasks = []
    maskgrouped = []
    for k in range(0, numcomps):
        comp = spcomps[k]
        comp = gaussian_filter(comp, [gaussiansigmay, gaussiansigmax])

        q75, q25 = np.percentile(comp, [75, 25])
        iqr = q75 - q25
        minCompValuePos = np.median(comp) + numSTD * iqr / 1.35
        minCompValueNeg = np.median(comp) - numSTD * iqr / 1.35

        # got both positive and negative large magnitude pixels
        if thresh is None:
            compabspos = comp * (comp > minCompValuePos) - \
                comp * (comp < minCompValueNeg)
        else:
            compabspos = comp * (comp > thresh) - comp * (comp < -thresh)

        labeledpos, n = label(compabspos > 0, np.ones((3, 3)))
        maskgrouped.append(labeledpos)
        for jj in range(1, n + 1):
            tmp_mask = np.asarray(labeledpos == jj)
            allMasks.append(tmp_mask)

    return allMasks, maskgrouped

def detect_duplicates_and_subsets(binary_masks, predictions=None, r_values=None, dist_thr=0.1, min_dist=10,
                                  thresh_subset=0.8):

    cm = [scipy.ndimage.center_of_mass(mm) for mm in binary_masks]
    sp_rois = scipy.sparse.csc_matrix(
        np.reshape(binary_masks, (binary_masks.shape[0], -1)).T)
    D = distance_masks([sp_rois, sp_rois], [cm, cm], min_dist)[0]
    np.fill_diagonal(D, 1)
    overlap = sp_rois.T.dot(sp_rois).toarray()
    sz = np.array(sp_rois.sum(0))
    logging.info(sz.shape)
    overlap = overlap/sz.T
    np.fill_diagonal(overlap, 0)
    # pairs of duplicate indeces

    indeces_orig = np.where((D < dist_thr) | ((overlap) >= thresh_subset))
    indeces_orig = [(a, b) for a, b in zip(indeces_orig[0], indeces_orig[1])]

    use_max_area = False
    if predictions is not None:
        metric = predictions.squeeze()
    elif r_values is not None:
        metric = r_values.squeeze()
    else:
        metric = sz.squeeze()
        logging.debug('***** USING MAX AREA BY DEFAULT')

    overlap_tmp = overlap.copy() >= thresh_subset
    overlap_tmp = overlap_tmp*metric[:, None]

    max_idx = np.argmax(overlap_tmp)
    one, two = np.unravel_index(max_idx, overlap_tmp.shape)
    max_val = overlap_tmp[one, two]

    indeces_to_keep = []
    indeces_to_remove = []
    while max_val > 0:
        one, two = np.unravel_index(max_idx, overlap_tmp.shape)
        if metric[one] > metric[two]:
            #indeces_to_keep.append(one)
            overlap_tmp[:,two] = 0
            overlap_tmp[two,:] = 0
            indeces_to_remove.append(two)
            #if two in indeces_to_keep:
            #    indeces_to_keep.remove(two)
        else:
            overlap_tmp[:,one] = 0
            overlap_tmp[one,:] = 0
            indeces_to_remove.append(one)
            #indeces_to_keep.append(two)
            #if one in indeces_to_keep:
            #    indeces_to_keep.remove(one)

        max_idx = np.argmax(overlap_tmp)
        one, two = np.unravel_index(max_idx, overlap_tmp.shape)
        max_val = overlap_tmp[one, two]

    #indeces_to_remove = np.setdiff1d(np.unique(indeces_orig),indeces_to_keep)
    indeces_to_keep = np.setdiff1d(np.unique(indeces_orig),indeces_to_remove)

#    if len(indeces) > 0:
#        if use_max_area:
#            # if is to  deal with tie breaks in case of same area
#            indeces_keep = np.argmax([[overlap[sec, frst], overlap[frst, sec]]
#                    for frst, sec in indeces], 1)
#            indeces_remove = np.argmin([[overlap[sec, frst], overlap[frst, sec]]
#                    for frst, sec in indeces], 1)
#
#
#        else: #use CNN
#            indeces_keep = np.argmin([[metric[sec], metric[frst]]
#                for frst, sec in indeces], 1)
#            indeces_remove = np.argmax([[metric[sec], metric[frst]]
#                for frst, sec in indeces], 1)
#
#        indeces_keep = np.unique([elms[ik] for ik, elms in
#                                      zip(indeces_keep, indeces)])
#        indeces_remove = np.unique([elms[ik] for ik, elms in
#                                       zip(indeces_remove, indeces)])
#
#        multiple_appearance = np.intersect1d(indeces_keep,indeces_remove)
#        for mapp in multiple_appearance:
#            indeces_remove.remove(mapp)
#    else:
#        indeces_keep = []
#        indeces_remove = []
#        indeces_keep = []
#        indeces_remove = []


    return indeces_orig, indeces_to_keep, indeces_to_remove, D, overlap

def detect_duplicates(file_name, dist_thr=0.1, FOV=(512, 512)):
    """
    Removes duplicate ROIs from file file_name

    Args:
        file_name:  .zip file with all rois

        dist_thr:   distance threshold for duplicate detection

        FOV:        dimensions of the FOV

    Returns:
        duplicates  : list of indeces with duplicate entries

        ind_keep    : list of kept indeces

    """
    rois = nf_read_roi_zip(file_name, FOV)
    cm = [scipy.ndimage.center_of_mass(mm) for mm in rois]
    sp_rois = scipy.sparse.csc_matrix(
        np.reshape(rois, (rois.shape[0], np.prod(FOV))).T)
    D = distance_masks([sp_rois, sp_rois], [cm, cm], 10)[0]
    np.fill_diagonal(D, 1)
    indeces = np.where(D < dist_thr)      # pairs of duplicate indeces

    ind = list(np.unique(indeces[1][indeces[1] > indeces[0]]))
    ind_keep = list(set(range(D.shape[0])) - set(ind))
    duplicates = list(np.unique(np.concatenate((indeces[0], indeces[1]))))

    return duplicates, ind_keep<|MERGE_RESOLUTION|>--- conflicted
+++ resolved
@@ -864,7 +864,6 @@
 
     return regions
 
-<<<<<<< HEAD
 #%%
 def nf_masks_to_neurof_dict(binary_masks, dataset_name):
     """
@@ -894,8 +893,7 @@
 #%%
 
 
-=======
->>>>>>> 93f60f28
+
 def nf_read_roi(fileobj):
     '''
     points = read_roi(fileobj)
